<<<<<<< HEAD
package com.vaadin.tests.tickets;

import com.vaadin.data.Item;
import com.vaadin.data.util.IndexedContainer;
import com.vaadin.ui.Button;
import com.vaadin.ui.Component;
import com.vaadin.ui.Label;
import com.vaadin.ui.Root.LegacyWindow;
import com.vaadin.ui.Table;

/**
 * 
 * Toggling container with an empty one may result duplicate header cell in
 * client.
 * 
 */
public class Ticket2126 extends com.vaadin.Application.LegacyApplication {

    LegacyWindow main = new LegacyWindow();
    Table table = new Table();

    @Override
    public void init() {
        setMainWindow(main);

        final IndexedContainer container1 = new IndexedContainer();
        container1.addContainerProperty("text", Component.class, null);
        final IndexedContainer container2 = new IndexedContainer();

        // Case #2 Try to comment the following line for another type of strange
        // behaviour
        container2.addContainerProperty("text", Component.class, null);

        for (int i = 0; i < 100; i++) {
            Item item = container1.addItem(i);
            item.getItemProperty("text").setValue(new Label("Test " + i));
        }

        table.setContainerDataSource(container1);

        // workaround for case #2
        // table.setWidth("300px");
        // table.setHeight("300px");

        Button refreshTable = new Button("Switch table container");
        refreshTable.addListener(new Button.ClickListener() {
            boolean full = true;

            public void buttonClick(Button.ClickEvent e) {
                if (full) {
                    table.setContainerDataSource(container2);
                } else {
                    table.setContainerDataSource(container1);
                }
                full = !full;
            }
        });

        main.addComponent(table);
        main.addComponent(refreshTable);
    }
=======
package com.vaadin.tests.tickets;

import com.vaadin.data.Item;
import com.vaadin.data.util.IndexedContainer;
import com.vaadin.ui.Button;
import com.vaadin.ui.Component;
import com.vaadin.ui.Label;
import com.vaadin.ui.Table;
import com.vaadin.ui.Window;

/**
 * 
 * Toggling container with an empty one may result duplicate header cell in
 * client.
 * 
 */
public class Ticket2126 extends com.vaadin.Application {

    Window main = new Window();
    Table table = new Table();

    @Override
    public void init() {
        setMainWindow(main);

        final IndexedContainer container1 = new IndexedContainer();
        container1.addContainerProperty("text", Component.class, null);
        final IndexedContainer container2 = new IndexedContainer();

        // Case #2 Try to comment the following line for another type of strange
        // behaviour
        container2.addContainerProperty("text", Component.class, null);

        for (int i = 0; i < 100; i++) {
            Item item = container1.addItem(i);
            item.getItemProperty("text").setValue(new Label("Test " + i));
        }

        table.setContainerDataSource(container1);

        // workaround for case #2
        // table.setWidth("300px");
        // table.setHeight("300px");

        Button refreshTable = new Button("Switch table container");
        refreshTable.addListener(new Button.ClickListener() {
            boolean full = true;

            public void buttonClick(Button.ClickEvent e) {
                if (full) {
                    table.setContainerDataSource(container2);
                } else {
                    table.setContainerDataSource(container1);
                }
                full = !full;
            }
        });

        main.addComponent(table);
        main.addComponent(refreshTable);
    }
>>>>>>> 116cd1f2
}<|MERGE_RESOLUTION|>--- conflicted
+++ resolved
@@ -1,4 +1,3 @@
-<<<<<<< HEAD
 package com.vaadin.tests.tickets;
 
 import com.vaadin.data.Item;
@@ -60,67 +59,4 @@
         main.addComponent(table);
         main.addComponent(refreshTable);
     }
-=======
-package com.vaadin.tests.tickets;
-
-import com.vaadin.data.Item;
-import com.vaadin.data.util.IndexedContainer;
-import com.vaadin.ui.Button;
-import com.vaadin.ui.Component;
-import com.vaadin.ui.Label;
-import com.vaadin.ui.Table;
-import com.vaadin.ui.Window;
-
-/**
- * 
- * Toggling container with an empty one may result duplicate header cell in
- * client.
- * 
- */
-public class Ticket2126 extends com.vaadin.Application {
-
-    Window main = new Window();
-    Table table = new Table();
-
-    @Override
-    public void init() {
-        setMainWindow(main);
-
-        final IndexedContainer container1 = new IndexedContainer();
-        container1.addContainerProperty("text", Component.class, null);
-        final IndexedContainer container2 = new IndexedContainer();
-
-        // Case #2 Try to comment the following line for another type of strange
-        // behaviour
-        container2.addContainerProperty("text", Component.class, null);
-
-        for (int i = 0; i < 100; i++) {
-            Item item = container1.addItem(i);
-            item.getItemProperty("text").setValue(new Label("Test " + i));
-        }
-
-        table.setContainerDataSource(container1);
-
-        // workaround for case #2
-        // table.setWidth("300px");
-        // table.setHeight("300px");
-
-        Button refreshTable = new Button("Switch table container");
-        refreshTable.addListener(new Button.ClickListener() {
-            boolean full = true;
-
-            public void buttonClick(Button.ClickEvent e) {
-                if (full) {
-                    table.setContainerDataSource(container2);
-                } else {
-                    table.setContainerDataSource(container1);
-                }
-                full = !full;
-            }
-        });
-
-        main.addComponent(table);
-        main.addComponent(refreshTable);
-    }
->>>>>>> 116cd1f2
 }