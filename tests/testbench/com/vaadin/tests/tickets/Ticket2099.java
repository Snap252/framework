<<<<<<< HEAD
package com.vaadin.tests.tickets;

import com.vaadin.Application;
import com.vaadin.ui.Button;
import com.vaadin.ui.Button.ClickEvent;
import com.vaadin.ui.Button.ClickListener;
import com.vaadin.ui.GridLayout;
import com.vaadin.ui.Label;
import com.vaadin.ui.Root.LegacyWindow;
import com.vaadin.ui.TabSheet;
import com.vaadin.ui.VerticalLayout;
import com.vaadin.ui.Window;

public class Ticket2099 extends Application.LegacyApplication {

    private Label l1, l2, l3;
    private VerticalLayout ol1, ol2, ol3;
    private Window popup;

    @Override
    public void init() {
        LegacyWindow w = new LegacyWindow(getClass().getSimpleName());
        setMainWindow(w);
        // setTheme("tests-tickets");
        GridLayout layout = new GridLayout(10, 10);
        w.setContent(layout);
        createUI(layout);
    }

    private void createUI(GridLayout layout) {
        Button b = new Button("Show popup", new ClickListener() {

            public void buttonClick(ClickEvent event) {
                getMainWindow().addWindow(popup);
                // popup.setVisible(true);
            }

        });
        popup = createPopup();
        getMainWindow().addWindow(popup);

        layout.addComponent(b);
        layout.addComponent(new Button("Hide label '222'", new ClickListener() {

            public void buttonClick(ClickEvent event) {
                l2.setVisible(!l2.isVisible());
            }

        }));

    }

    private Window createPopup() {
        Window w = new Window("Popup");
        TabSheet ts = new TabSheet();
        ol1 = new VerticalLayout();
        ol2 = new VerticalLayout();
        ol3 = new VerticalLayout();
        l1 = new Label("111");
        l2 = new Label("222");
        l3 = new Label("333");

        ol1.addComponent(l1);
        ol2.addComponent(l2);
        ol3.addComponent(l3);

        ts.addTab(ol1, "1", null);
        ts.addTab(ol2, "2", null);
        ts.addTab(ol3, "3", null);

        // l1.setVisible(false);
        // ts.setSelectedTab(l3);

        w.addComponent(ts);

        return w;
    }
}
=======
package com.vaadin.tests.tickets;

import com.vaadin.Application;
import com.vaadin.ui.Button;
import com.vaadin.ui.Button.ClickEvent;
import com.vaadin.ui.Button.ClickListener;
import com.vaadin.ui.GridLayout;
import com.vaadin.ui.Label;
import com.vaadin.ui.TabSheet;
import com.vaadin.ui.VerticalLayout;
import com.vaadin.ui.Window;

public class Ticket2099 extends Application {

    private Label l1, l2, l3;
    private VerticalLayout ol1, ol2, ol3;
    private Window popup;

    @Override
    public void init() {
        Window w = new Window(getClass().getSimpleName());
        setMainWindow(w);
        // setTheme("tests-tickets");
        GridLayout layout = new GridLayout(10, 10);
        w.setContent(layout);
        createUI(layout);
    }

    private void createUI(GridLayout layout) {
        Button b = new Button("Show popup", new ClickListener() {

            public void buttonClick(ClickEvent event) {
                getMainWindow().addWindow(popup);
                // popup.setVisible(true);
            }

        });
        popup = createPopup();
        addWindow(popup);

        layout.addComponent(b);
        layout.addComponent(new Button("Hide label '222'", new ClickListener() {

            public void buttonClick(ClickEvent event) {
                l2.setVisible(!l2.isVisible());
            }

        }));

    }

    private Window createPopup() {
        Window w = new Window("Popup");
        TabSheet ts = new TabSheet();
        ol1 = new VerticalLayout();
        ol2 = new VerticalLayout();
        ol3 = new VerticalLayout();
        l1 = new Label("111");
        l2 = new Label("222");
        l3 = new Label("333");

        ol1.addComponent(l1);
        ol2.addComponent(l2);
        ol3.addComponent(l3);

        ts.addTab(ol1, "1", null);
        ts.addTab(ol2, "2", null);
        ts.addTab(ol3, "3", null);

        // l1.setVisible(false);
        // ts.setSelectedTab(l3);

        w.addComponent(ts);

        return w;
    }
}
>>>>>>> 116cd1f2
<|MERGE_RESOLUTION|>--- conflicted
+++ resolved
@@ -1,4 +1,3 @@
-<<<<<<< HEAD
 package com.vaadin.tests.tickets;
 
 import com.vaadin.Application;
@@ -76,83 +75,4 @@
 
         return w;
     }
-}
-=======
-package com.vaadin.tests.tickets;
-
-import com.vaadin.Application;
-import com.vaadin.ui.Button;
-import com.vaadin.ui.Button.ClickEvent;
-import com.vaadin.ui.Button.ClickListener;
-import com.vaadin.ui.GridLayout;
-import com.vaadin.ui.Label;
-import com.vaadin.ui.TabSheet;
-import com.vaadin.ui.VerticalLayout;
-import com.vaadin.ui.Window;
-
-public class Ticket2099 extends Application {
-
-    private Label l1, l2, l3;
-    private VerticalLayout ol1, ol2, ol3;
-    private Window popup;
-
-    @Override
-    public void init() {
-        Window w = new Window(getClass().getSimpleName());
-        setMainWindow(w);
-        // setTheme("tests-tickets");
-        GridLayout layout = new GridLayout(10, 10);
-        w.setContent(layout);
-        createUI(layout);
-    }
-
-    private void createUI(GridLayout layout) {
-        Button b = new Button("Show popup", new ClickListener() {
-
-            public void buttonClick(ClickEvent event) {
-                getMainWindow().addWindow(popup);
-                // popup.setVisible(true);
-            }
-
-        });
-        popup = createPopup();
-        addWindow(popup);
-
-        layout.addComponent(b);
-        layout.addComponent(new Button("Hide label '222'", new ClickListener() {
-
-            public void buttonClick(ClickEvent event) {
-                l2.setVisible(!l2.isVisible());
-            }
-
-        }));
-
-    }
-
-    private Window createPopup() {
-        Window w = new Window("Popup");
-        TabSheet ts = new TabSheet();
-        ol1 = new VerticalLayout();
-        ol2 = new VerticalLayout();
-        ol3 = new VerticalLayout();
-        l1 = new Label("111");
-        l2 = new Label("222");
-        l3 = new Label("333");
-
-        ol1.addComponent(l1);
-        ol2.addComponent(l2);
-        ol3.addComponent(l3);
-
-        ts.addTab(ol1, "1", null);
-        ts.addTab(ol2, "2", null);
-        ts.addTab(ol3, "3", null);
-
-        // l1.setVisible(false);
-        // ts.setSelectedTab(l3);
-
-        w.addComponent(ts);
-
-        return w;
-    }
-}
->>>>>>> 116cd1f2
+}