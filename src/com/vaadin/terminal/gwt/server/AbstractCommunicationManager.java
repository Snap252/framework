/*
@VaadinApache2LicenseForJavaFiles@
 */

package com.vaadin.terminal.gwt.server;

import java.io.BufferedWriter;
import java.io.ByteArrayOutputStream;
import java.io.CharArrayWriter;
import java.io.IOException;
import java.io.InputStream;
import java.io.InputStreamReader;
import java.io.OutputStream;
import java.io.OutputStreamWriter;
import java.io.PrintWriter;
import java.io.Serializable;
import java.io.StringWriter;
import java.lang.reflect.InvocationTargetException;
import java.lang.reflect.Method;
import java.lang.reflect.Type;
import java.security.GeneralSecurityException;
import java.text.CharacterIterator;
import java.text.DateFormat;
import java.text.DateFormatSymbols;
import java.text.SimpleDateFormat;
import java.text.StringCharacterIterator;
import java.util.ArrayList;
import java.util.Calendar;
import java.util.Collection;
import java.util.Collections;
import java.util.Comparator;
import java.util.GregorianCalendar;
import java.util.HashMap;
import java.util.HashSet;
import java.util.Iterator;
import java.util.LinkedList;
import java.util.List;
import java.util.Locale;
import java.util.Map;
import java.util.Set;
import java.util.UUID;
import java.util.logging.Level;
import java.util.logging.Logger;

import com.vaadin.Application;
import com.vaadin.Application.SystemMessages;
import com.vaadin.RootRequiresMoreInformationException;
import com.vaadin.Version;
import com.vaadin.external.json.JSONArray;
import com.vaadin.external.json.JSONException;
import com.vaadin.external.json.JSONObject;
import com.vaadin.terminal.AbstractClientConnector;
import com.vaadin.terminal.CombinedRequest;
import com.vaadin.terminal.LegacyPaint;
import com.vaadin.terminal.PaintException;
import com.vaadin.terminal.PaintTarget;
import com.vaadin.terminal.RequestHandler;
import com.vaadin.terminal.StreamVariable;
import com.vaadin.terminal.StreamVariable.StreamingEndEvent;
import com.vaadin.terminal.StreamVariable.StreamingErrorEvent;
import com.vaadin.terminal.Terminal.ErrorEvent;
import com.vaadin.terminal.Terminal.ErrorListener;
import com.vaadin.terminal.Vaadin6Component;
import com.vaadin.terminal.VariableOwner;
import com.vaadin.terminal.WrappedRequest;
import com.vaadin.terminal.WrappedResponse;
import com.vaadin.terminal.gwt.client.ApplicationConnection;
import com.vaadin.terminal.gwt.client.Connector;
import com.vaadin.terminal.gwt.client.communication.MethodInvocation;
import com.vaadin.terminal.gwt.client.communication.SharedState;
import com.vaadin.terminal.gwt.client.communication.UidlValue;
import com.vaadin.terminal.gwt.server.BootstrapHandler.BootstrapContext;
import com.vaadin.terminal.gwt.server.ComponentSizeValidator.InvalidLayout;
import com.vaadin.ui.AbstractComponent;
import com.vaadin.ui.AbstractField;
import com.vaadin.ui.Component;
import com.vaadin.ui.DirtyConnectorTracker;
import com.vaadin.ui.HasComponents;
import com.vaadin.ui.Root;
import com.vaadin.ui.Window;

/**
 * This is a common base class for the server-side implementations of the
 * communication system between the client code (compiled with GWT into
 * JavaScript) and the server side components. Its client side counterpart is
 * {@link ApplicationConnection}.
 * 
 * TODO Document better!
 */
@SuppressWarnings("serial")
public abstract class AbstractCommunicationManager implements Serializable {

    private static final String DASHDASH = "--";

    private static final RequestHandler APP_RESOURCE_HANDLER = new ApplicationResourceHandler();

    private static final RequestHandler UNSUPPORTED_BROWSER_HANDLER = new UnsupportedBrowserHandler();

    /**
     * TODO Document me!
     * 
     * @author peholmst
     */
    public interface Callback extends Serializable {

        public void criticalNotification(WrappedRequest request,
                WrappedResponse response, String cap, String msg,
                String details, String outOfSyncURL) throws IOException;
    }

    static class UploadInterruptedException extends Exception {
        public UploadInterruptedException() {
            super("Upload interrupted by other thread");
        }
    }

    private static String GET_PARAM_REPAINT_ALL = "repaintAll";

    // flag used in the request to indicate that the security token should be
    // written to the response
    private static final String WRITE_SECURITY_TOKEN_FLAG = "writeSecurityToken";

    /* Variable records indexes */
    public static final char VAR_BURST_SEPARATOR = '\u001d';

    public static final char VAR_ESCAPE_CHARACTER = '\u001b';

    private final HashMap<Integer, ClientCache> rootToClientCache = new HashMap<Integer, ClientCache>();

    private static final int MAX_BUFFER_SIZE = 64 * 1024;

    /* Same as in apache commons file upload library that was previously used. */
    private static final int MAX_UPLOAD_BUFFER_SIZE = 4 * 1024;

    private static final String GET_PARAM_ANALYZE_LAYOUTS = "analyzeLayouts";

    private final Application application;

    private List<String> locales;

    private int pendingLocalesIndex;

    private int timeoutInterval = -1;

    private DragAndDropService dragAndDropService;

    private String requestThemeName;

    private int maxInactiveInterval;

    private Connector highlightedConnector;

    /**
     * TODO New constructor - document me!
     * 
     * @param application
     */
    public AbstractCommunicationManager(Application application) {
        this.application = application;
        application.addRequestHandler(getBootstrapHandler());
        application.addRequestHandler(APP_RESOURCE_HANDLER);
        application.addRequestHandler(UNSUPPORTED_BROWSER_HANDLER);
        requireLocale(application.getLocale().toString());
    }

    protected Application getApplication() {
        return application;
    }

    private static final int LF = "\n".getBytes()[0];

    private static final String CRLF = "\r\n";

    private static final String UTF8 = "UTF8";

    private static final String GET_PARAM_HIGHLIGHT_COMPONENT = "highlightComponent";

    private static String readLine(InputStream stream) throws IOException {
        ByteArrayOutputStream bout = new ByteArrayOutputStream();
        int readByte = stream.read();
        while (readByte != LF) {
            bout.write(readByte);
            readByte = stream.read();
        }
        byte[] bytes = bout.toByteArray();
        return new String(bytes, 0, bytes.length - 1, UTF8);
    }

    /**
     * Method used to stream content from a multipart request (either from
     * servlet or portlet request) to given StreamVariable
     * 
     * 
     * @param request
     * @param response
     * @param streamVariable
     * @param owner
     * @param boundary
     * @throws IOException
     */
    protected void doHandleSimpleMultipartFileUpload(WrappedRequest request,
            WrappedResponse response, StreamVariable streamVariable,
            String variableName, Connector owner, String boundary)
            throws IOException {
        // multipart parsing, supports only one file for request, but that is
        // fine for our current terminal

        final InputStream inputStream = request.getInputStream();

        int contentLength = request.getContentLength();

        boolean atStart = false;
        boolean firstFileFieldFound = false;

        String rawfilename = "unknown";
        String rawMimeType = "application/octet-stream";

        /*
         * Read the stream until the actual file starts (empty line). Read
         * filename and content type from multipart headers.
         */
        while (!atStart) {
            String readLine = readLine(inputStream);
            contentLength -= (readLine.length() + 2);
            if (readLine.startsWith("Content-Disposition:")
                    && readLine.indexOf("filename=") > 0) {
                rawfilename = readLine.replaceAll(".*filename=", "");
                String parenthesis = rawfilename.substring(0, 1);
                rawfilename = rawfilename.substring(1);
                rawfilename = rawfilename.substring(0,
                        rawfilename.indexOf(parenthesis));
                firstFileFieldFound = true;
            } else if (firstFileFieldFound && readLine.equals("")) {
                atStart = true;
            } else if (readLine.startsWith("Content-Type")) {
                rawMimeType = readLine.split(": ")[1];
            }
        }

        contentLength -= (boundary.length() + CRLF.length() + 2
                * DASHDASH.length() + 2); // 2 == CRLF

        /*
         * Reads bytes from the underlying stream. Compares the read bytes to
         * the boundary string and returns -1 if met.
         * 
         * The matching happens so that if the read byte equals to the first
         * char of boundary string, the stream goes to "buffering mode". In
         * buffering mode bytes are read until the character does not match the
         * corresponding from boundary string or the full boundary string is
         * found.
         * 
         * Note, if this is someday needed elsewhere, don't shoot yourself to
         * foot and split to a top level helper class.
         */
        InputStream simpleMultiPartReader = new SimpleMultiPartInputStream(
                inputStream, boundary);

        /*
         * Should report only the filename even if the browser sends the path
         */
        final String filename = removePath(rawfilename);
        final String mimeType = rawMimeType;

        try {
            /*
             * safe cast as in GWT terminal all variable owners are expected to
             * be components.
             */
            Component component = (Component) owner;
            if (component.isReadOnly()) {
                throw new UploadException(
                        "Warning: file upload ignored because the componente was read-only");
            }
            boolean forgetVariable = streamToReceiver(simpleMultiPartReader,
                    streamVariable, filename, mimeType, contentLength);
            if (forgetVariable) {
                cleanStreamVariable(owner, variableName);
            }
        } catch (Exception e) {
            synchronized (application) {
                handleChangeVariablesError(application, (Component) owner, e,
                        new HashMap<String, Object>());
            }
        }
        sendUploadResponse(request, response);

    }

    /**
     * Used to stream plain file post (aka XHR2.post(File))
     * 
     * @param request
     * @param response
     * @param streamVariable
     * @param owner
     * @param contentLength
     * @throws IOException
     */
    protected void doHandleXhrFilePost(WrappedRequest request,
            WrappedResponse response, StreamVariable streamVariable,
            String variableName, Connector owner, int contentLength)
            throws IOException {

        // These are unknown in filexhr ATM, maybe add to Accept header that
        // is accessible in portlets
        final String filename = "unknown";
        final String mimeType = filename;
        final InputStream stream = request.getInputStream();
        try {
            /*
             * safe cast as in GWT terminal all variable owners are expected to
             * be components.
             */
            Component component = (Component) owner;
            if (component.isReadOnly()) {
                throw new UploadException(
                        "Warning: file upload ignored because the component was read-only");
            }
            boolean forgetVariable = streamToReceiver(stream, streamVariable,
                    filename, mimeType, contentLength);
            if (forgetVariable) {
                cleanStreamVariable(owner, variableName);
            }
        } catch (Exception e) {
            synchronized (application) {
                handleChangeVariablesError(application, (Component) owner, e,
                        new HashMap<String, Object>());
            }
        }
        sendUploadResponse(request, response);
    }

    /**
     * @param in
     * @param streamVariable
     * @param filename
     * @param type
     * @param contentLength
     * @return true if the streamvariable has informed that the terminal can
     *         forget this variable
     * @throws UploadException
     */
    protected final boolean streamToReceiver(final InputStream in,
            StreamVariable streamVariable, String filename, String type,
            int contentLength) throws UploadException {
        if (streamVariable == null) {
            throw new IllegalStateException(
                    "StreamVariable for the post not found");
        }

        final Application application = getApplication();

        OutputStream out = null;
        int totalBytes = 0;
        StreamingStartEventImpl startedEvent = new StreamingStartEventImpl(
                filename, type, contentLength);
        try {
            boolean listenProgress;
            synchronized (application) {
                streamVariable.streamingStarted(startedEvent);
                out = streamVariable.getOutputStream();
                listenProgress = streamVariable.listenProgress();
            }

            // Gets the output target stream
            if (out == null) {
                throw new NoOutputStreamException();
            }

            if (null == in) {
                // No file, for instance non-existent filename in html upload
                throw new NoInputStreamException();
            }

            final byte buffer[] = new byte[MAX_UPLOAD_BUFFER_SIZE];
            int bytesReadToBuffer = 0;
            while ((bytesReadToBuffer = in.read(buffer)) > 0) {
                out.write(buffer, 0, bytesReadToBuffer);
                totalBytes += bytesReadToBuffer;
                if (listenProgress) {
                    // update progress if listener set and contentLength
                    // received
                    synchronized (application) {
                        StreamingProgressEventImpl progressEvent = new StreamingProgressEventImpl(
                                filename, type, contentLength, totalBytes);
                        streamVariable.onProgress(progressEvent);
                    }
                }
                if (streamVariable.isInterrupted()) {
                    throw new UploadInterruptedException();
                }
            }

            // upload successful
            out.close();
            StreamingEndEvent event = new StreamingEndEventImpl(filename, type,
                    totalBytes);
            synchronized (application) {
                streamVariable.streamingFinished(event);
            }

        } catch (UploadInterruptedException e) {
            // Download interrupted by application code
            tryToCloseStream(out);
            StreamingErrorEvent event = new StreamingErrorEventImpl(filename,
                    type, contentLength, totalBytes, e);
            synchronized (application) {
                streamVariable.streamingFailed(event);
            }
            // Note, we are not throwing interrupted exception forward as it is
            // not a terminal level error like all other exception.
        } catch (final Exception e) {
            tryToCloseStream(out);
            synchronized (application) {
                StreamingErrorEvent event = new StreamingErrorEventImpl(
                        filename, type, contentLength, totalBytes, e);
                synchronized (application) {
                    streamVariable.streamingFailed(event);
                }
                // throw exception for terminal to be handled (to be passed to
                // terminalErrorHandler)
                throw new UploadException(e);
            }
        }
        return startedEvent.isDisposed();
    }

    static void tryToCloseStream(OutputStream out) {
        try {
            // try to close output stream (e.g. file handle)
            if (out != null) {
                out.close();
            }
        } catch (IOException e1) {
            // NOP
        }
    }

    /**
     * Removes any possible path information from the filename and returns the
     * filename. Separators / and \\ are used.
     * 
     * @param name
     * @return
     */
    private static String removePath(String filename) {
        if (filename != null) {
            filename = filename.replaceAll("^.*[/\\\\]", "");
        }

        return filename;
    }

    /**
     * TODO document
     * 
     * @param request
     * @param response
     * @throws IOException
     */
    protected void sendUploadResponse(WrappedRequest request,
            WrappedResponse response) throws IOException {
        response.setContentType("text/html");
        final OutputStream out = response.getOutputStream();
        final PrintWriter outWriter = new PrintWriter(new BufferedWriter(
                new OutputStreamWriter(out, "UTF-8")));
        outWriter.print("<html><body>download handled</body></html>");
        outWriter.flush();
        out.close();
    }

    /**
     * Internally process a UIDL request from the client.
     * 
     * This method calls
     * {@link #handleVariables(WrappedRequest, WrappedResponse, Callback, Application, Root)}
     * to process any changes to variables by the client and then repaints
     * affected components using {@link #paintAfterVariableChanges()}.
     * 
     * Also, some cleanup is done when a request arrives for an application that
     * has already been closed.
     * 
     * The method handleUidlRequest(...) in subclasses should call this method.
     * 
     * TODO better documentation
     * 
     * @param request
     * @param response
     * @param callback
     * @param root
     *            target window for the UIDL request, can be null if target not
     *            found
     * @throws IOException
     * @throws InvalidUIDLSecurityKeyException
     */
    public void handleUidlRequest(WrappedRequest request,
            WrappedResponse response, Callback callback, Root root)
            throws IOException, InvalidUIDLSecurityKeyException {

        checkWidgetsetVersion(request);
        requestThemeName = request.getParameter("theme");
        maxInactiveInterval = request.getSessionMaxInactiveInterval();
        // repaint requested or session has timed out and new one is created
        boolean repaintAll;
        final OutputStream out;

        repaintAll = (request.getParameter(GET_PARAM_REPAINT_ALL) != null);
        // || (request.getSession().isNew()); FIXME What the h*ll is this??
        out = response.getOutputStream();

        boolean analyzeLayouts = false;
        if (repaintAll) {
            // analyzing can be done only with repaintAll
            analyzeLayouts = (request.getParameter(GET_PARAM_ANALYZE_LAYOUTS) != null);

            if (request.getParameter(GET_PARAM_HIGHLIGHT_COMPONENT) != null) {
                String pid = request
                        .getParameter(GET_PARAM_HIGHLIGHT_COMPONENT);
                highlightedConnector = root.getApplication().getConnector(pid);
                highlightConnector(highlightedConnector);
            }
        }

        final PrintWriter outWriter = new PrintWriter(new BufferedWriter(
                new OutputStreamWriter(out, "UTF-8")));

        // The rest of the process is synchronized with the application
        // in order to guarantee that no parallel variable handling is
        // made
        synchronized (application) {

            // Finds the window within the application
            if (application.isRunning()) {
                // Returns if no window found
                if (root == null) {
                    // This should not happen, no windows exists but
                    // application is still open.
                    getLogger().warning("Could not get root for application");
                    return;
                }
            } else {
                // application has been closed
                endApplication(request, response, application);
                return;
            }

            // Change all variables based on request parameters
            if (!handleVariables(request, response, callback, application, root)) {

                // var inconsistency; the client is probably out-of-sync
                SystemMessages ci = null;
                try {
                    Method m = application.getClass().getMethod(
                            "getSystemMessages", (Class[]) null);
                    ci = (Application.SystemMessages) m.invoke(null,
                            (Object[]) null);
                } catch (Exception e2) {
                    // FIXME: Handle exception
                    // Not critical, but something is still wrong; print
                    // stacktrace
                    getLogger().log(Level.WARNING,
                            "getSystemMessages() failed - continuing", e2);
                }
                if (ci != null) {
                    String msg = ci.getOutOfSyncMessage();
                    String cap = ci.getOutOfSyncCaption();
                    if (msg != null || cap != null) {
                        callback.criticalNotification(request, response, cap,
                                msg, null, ci.getOutOfSyncURL());
                        // will reload page after this
                        return;
                    }
                }
                // No message to show, let's just repaint all.
                repaintAll = true;
            }

            paintAfterVariableChanges(request, response, callback, repaintAll,
                    outWriter, root, analyzeLayouts);
            postPaint(root);
        }

        outWriter.close();
        requestThemeName = null;
    }

    /**
     * Checks that the version reported by the client (widgetset) matches that
     * of the server.
     * 
     * @param request
     */
    private void checkWidgetsetVersion(WrappedRequest request) {
        String widgetsetVersion = request.getParameter("wsver");
        if (widgetsetVersion == null) {
            // Only check when the widgetset version is reported. It is reported
            // in the first UIDL request (not the initial request as it is a
            // plain GET /)
            return;
        }

        if (!Version.getFullVersion().equals(widgetsetVersion)) {
            getLogger().warning(
                    String.format(Constants.WIDGETSET_MISMATCH_INFO,
                            Version.getFullVersion(), widgetsetVersion));
        }
    }

    /**
     * Method called after the paint phase while still being synchronized on the
     * application
     * 
     * @param root
     * 
     */
    protected void postPaint(Root root) {
        // Remove connectors that have been detached from the application during
        // handling of the request
        root.getApplication().cleanConnectorMap();
    }

    protected void highlightConnector(Connector highlightedConnector) {
        StringBuilder sb = new StringBuilder();
        sb.append("*** Debug details of a component:  *** \n");
        sb.append("Type: ");
        sb.append(highlightedConnector.getClass().getName());
        if (highlightedConnector instanceof AbstractComponent) {
            AbstractComponent component = (AbstractComponent) highlightedConnector;
            sb.append("\nId:");
            sb.append(highlightedConnector.getConnectorId());
            if (component.getCaption() != null) {
                sb.append("\nCaption:");
                sb.append(component.getCaption());
            }

            printHighlightedComponentHierarchy(sb, component);
        }
        getLogger().info(sb.toString());
    }

    protected void printHighlightedComponentHierarchy(StringBuilder sb,
            AbstractComponent component) {
        LinkedList<Component> h = new LinkedList<Component>();
        h.add(component);
        Component parent = component.getParent();
        while (parent != null) {
            h.addFirst(parent);
            parent = parent.getParent();
        }

        sb.append("\nComponent hierarchy:\n");
        Application application2 = component.getApplication();
        sb.append(application2.getClass().getName());
        sb.append(".");
        sb.append(application2.getClass().getSimpleName());
        sb.append("(");
        sb.append(application2.getClass().getSimpleName());
        sb.append(".java");
        sb.append(":1)");
        int l = 1;
        for (Component component2 : h) {
            sb.append("\n");
            for (int i = 0; i < l; i++) {
                sb.append("  ");
            }
            l++;
            Class<? extends Component> componentClass = component2.getClass();
            Class<?> topClass = componentClass;
            while (topClass.getEnclosingClass() != null) {
                topClass = topClass.getEnclosingClass();
            }
            sb.append(componentClass.getName());
            sb.append(".");
            sb.append(componentClass.getSimpleName());
            sb.append("(");
            sb.append(topClass.getSimpleName());
            sb.append(".java:1)");
        }
    }

    /**
     * TODO document
     * 
     * @param request
     * @param response
     * @param callback
     * @param repaintAll
     * @param outWriter
     * @param window
     * @param analyzeLayouts
     * @throws PaintException
     * @throws IOException
     */
    private void paintAfterVariableChanges(WrappedRequest request,
            WrappedResponse response, Callback callback, boolean repaintAll,
            final PrintWriter outWriter, Root root, boolean analyzeLayouts)
            throws PaintException, IOException {

        // Removes application if it has stopped during variable changes
        if (!application.isRunning()) {
            endApplication(request, response, application);
            return;
        }

        openJsonMessage(outWriter, response);

        // security key
        Object writeSecurityTokenFlag = request
                .getAttribute(WRITE_SECURITY_TOKEN_FLAG);

        if (writeSecurityTokenFlag != null) {
            outWriter.print(getSecurityKeyUIDL(request));
        }

        writeUidlResponse(request, repaintAll, outWriter, root, analyzeLayouts);

        closeJsonMessage(outWriter);

        outWriter.close();

    }

    /**
     * Gets the security key (and generates one if needed) as UIDL.
     * 
     * @param request
     * @return the security key UIDL or "" if the feature is turned off
     */
    public String getSecurityKeyUIDL(WrappedRequest request) {
        final String seckey = getSecurityKey(request);
        if (seckey != null) {
            return "\"" + ApplicationConnection.UIDL_SECURITY_TOKEN_ID
                    + "\":\"" + seckey + "\",";
        } else {
            return "";
        }
    }

    /**
     * Gets the security key (and generates one if needed).
     * 
     * @param request
     * @return the security key
     */
    protected String getSecurityKey(WrappedRequest request) {
        String seckey = null;
        seckey = (String) request
                .getSessionAttribute(ApplicationConnection.UIDL_SECURITY_TOKEN_ID);
        if (seckey == null) {
            seckey = UUID.randomUUID().toString();
            request.setSessionAttribute(
                    ApplicationConnection.UIDL_SECURITY_TOKEN_ID, seckey);
        }

        return seckey;
    }

    @SuppressWarnings("unchecked")
    public void writeUidlResponse(WrappedRequest request, boolean repaintAll,
            final PrintWriter outWriter, Root root, boolean analyzeLayouts)
            throws PaintException {
        ArrayList<ClientConnector> dirtyVisibleConnectors = new ArrayList<ClientConnector>();
        Application application = root.getApplication();
        // Paints components
        DirtyConnectorTracker rootConnectorTracker = root
                .getDirtyConnectorTracker();
        getLogger().log(Level.FINE, "* Creating response to client");
        if (repaintAll) {
            getClientCache(root).clear();
            rootConnectorTracker.markAllConnectorsDirty();

            // Reset sent locales
            locales = null;
            requireLocale(application.getLocale().toString());
        }

        dirtyVisibleConnectors
                .addAll(getDirtyVisibleConnectors(rootConnectorTracker));

        getLogger().log(
                Level.FINE,
                "Found " + dirtyVisibleConnectors.size()
                        + " dirty connectors to paint");
        for (ClientConnector connector : dirtyVisibleConnectors) {
            if (connector instanceof Component) {
                ((Component) connector).updateState();
            }
        }
        rootConnectorTracker.markAllConnectorsClean();

        outWriter.print("\"changes\":[");

        List<InvalidLayout> invalidComponentRelativeSizes = null;

        JsonPaintTarget paintTarget = new JsonPaintTarget(this, outWriter,
                !repaintAll);
        legacyPaint(paintTarget, dirtyVisibleConnectors);

        if (analyzeLayouts) {
            invalidComponentRelativeSizes = ComponentSizeValidator
                    .validateComponentRelativeSizes(root.getContent(), null,
                            null);

            // Also check any existing subwindows
            if (root.getWindows() != null) {
                for (Window subWindow : root.getWindows()) {
                    invalidComponentRelativeSizes = ComponentSizeValidator
                            .validateComponentRelativeSizes(
                                    subWindow.getContent(),
                                    invalidComponentRelativeSizes, null);
                }
            }
        }

        paintTarget.close();
        outWriter.print("], "); // close changes

        // send shared state to client

        // for now, send the complete state of all modified and new
        // components

        // Ideally, all this would be sent before "changes", but that causes
        // complications with legacy components that create sub-components
        // in their paint phase. Nevertheless, this will be processed on the
        // client after component creation but before legacy UIDL
        // processing.
        JSONObject sharedStates = new JSONObject();
        for (ClientConnector connector : dirtyVisibleConnectors) {
            SharedState state = connector.getState();
            if (null != state) {
                // encode and send shared state
                try {
                    Class<? extends SharedState> stateType = connector
                            .getStateType();
                    SharedState referenceState = null;
                    if (repaintAll) {
                        // Use an empty state object as reference for full
                        // repaints
                        try {
                            referenceState = stateType.newInstance();
                        } catch (Exception e) {
                            getLogger().log(
                                    Level.WARNING,
                                    "Error creating reference object for state of type "
                                            + stateType.getName());
                        }
                    }
                    Object stateJson = JsonCodec.encode(state, referenceState,
                            stateType, application);

                    sharedStates.put(connector.getConnectorId(), stateJson);
                } catch (JSONException e) {
                    throw new PaintException(
                            "Failed to serialize shared state for connector "
                                    + connector.getClass().getName() + " ("
                                    + connector.getConnectorId() + "): "
                                    + e.getMessage(), e);
                }
            }
        }
        outWriter.print("\"state\":");
        outWriter.append(sharedStates.toString());
        outWriter.print(", "); // close states

        // TODO This should be optimized. The type only needs to be
        // sent once for each connector id + on refresh. Use the same cache as
        // widget mapping

        JSONObject connectorTypes = new JSONObject();
        for (ClientConnector connector : dirtyVisibleConnectors) {
            String connectorType = paintTarget.getTag(connector);
            try {
                connectorTypes.put(connector.getConnectorId(), connectorType);
            } catch (JSONException e) {
                throw new PaintException(
                        "Failed to send connector type for connector "
                                + connector.getConnectorId() + ": "
                                + e.getMessage(), e);
            }
        }
        outWriter.print("\"types\":");
        outWriter.append(connectorTypes.toString());
        outWriter.print(", "); // close states

        // Send update hierarchy information to the client.

        // This could be optimized aswell to send only info if hierarchy has
        // actually changed. Much like with the shared state. Note though
        // that an empty hierarchy is information aswell (e.g. change from 1
        // child to 0 children)

        outWriter.print("\"hierarchy\":");

        JSONObject hierarchyInfo = new JSONObject();
        for (ClientConnector connector : dirtyVisibleConnectors) {
            String connectorId = connector.getConnectorId();
            JSONArray children = new JSONArray();

            for (ClientConnector child : AbstractClientConnector
                    .getAllChildrenIteratable(connector)) {
                if (isVisible(child)) {
                    children.put(child.getConnectorId());
                }
            }
            try {
                hierarchyInfo.put(connectorId, children);
            } catch (JSONException e) {
                throw new PaintException(
                        "Failed to send hierarchy information about "
                                + connectorId + " to the client: "
                                + e.getMessage(), e);
            }
        }
        outWriter.append(hierarchyInfo.toString());
        outWriter.print(", "); // close hierarchy

        // send server to client RPC calls for components in the root, in call
        // order

        // collect RPC calls from components in the root in the order in
        // which they were performed, remove the calls from components

        LinkedList<ClientConnector> rpcPendingQueue = new LinkedList<ClientConnector>(
                dirtyVisibleConnectors);
        List<ClientMethodInvocation> pendingInvocations = collectPendingRpcCalls(dirtyVisibleConnectors);

        JSONArray rpcCalls = new JSONArray();
        for (ClientMethodInvocation invocation : pendingInvocations) {
            // add invocation to rpcCalls
            try {
                JSONArray invocationJson = new JSONArray();
                invocationJson.put(invocation.getConnector().getConnectorId());
                invocationJson.put(invocation.getInterfaceName());
                invocationJson.put(invocation.getMethodName());
                JSONArray paramJson = new JSONArray();
                for (int i = 0; i < invocation.getParameterTypes().length; ++i) {
                    Type parameterType = invocation.getParameterTypes()[i];
                    Object referenceParameter = null;
                    // TODO Use default values for RPC parameter types
                    // if (!JsonCodec.isInternalType(parameterType)) {
                    // try {
                    // referenceParameter = parameterType.newInstance();
                    // } catch (Exception e) {
                    // logger.log(Level.WARNING,
                    // "Error creating reference object for parameter of type "
                    // + parameterType.getName());
                    // }
                    // }
                    paramJson.put(JsonCodec.encode(
                            invocation.getParameters()[i], referenceParameter,
                            parameterType, application));
                }
                invocationJson.put(paramJson);
                rpcCalls.put(invocationJson);
            } catch (JSONException e) {
                throw new PaintException(
                        "Failed to serialize RPC method call parameters for connector "
                                + invocation.getConnector().getConnectorId()
                                + " method " + invocation.getInterfaceName()
                                + "." + invocation.getMethodName() + ": "
                                + e.getMessage(), e);
            }

        }

        if (rpcCalls.length() > 0) {
            outWriter.print("\"rpc\" : ");
            outWriter.append(rpcCalls.toString());
            outWriter.print(", "); // close rpc
        }

        outWriter.print("\"meta\" : {");
        boolean metaOpen = false;

        if (repaintAll) {
            metaOpen = true;
            outWriter.write("\"repaintAll\":true");
            if (analyzeLayouts) {
                outWriter.write(", \"invalidLayouts\":");
                outWriter.write("[");
                if (invalidComponentRelativeSizes != null) {
                    boolean first = true;
                    for (InvalidLayout invalidLayout : invalidComponentRelativeSizes) {
                        if (!first) {
                            outWriter.write(",");
                        } else {
                            first = false;
                        }
                        invalidLayout.reportErrors(outWriter, this, System.err);
                    }
                }
                outWriter.write("]");
            }
            if (highlightedConnector != null) {
                outWriter.write(", \"hl\":\"");
                outWriter.write(highlightedConnector.getConnectorId());
                outWriter.write("\"");
                highlightedConnector = null;
            }
        }

        SystemMessages ci = null;
        try {
            Method m = application.getClass().getMethod("getSystemMessages",
                    (Class[]) null);
            ci = (Application.SystemMessages) m.invoke(null, (Object[]) null);
        } catch (NoSuchMethodException e) {
            getLogger().log(Level.WARNING,
                    "getSystemMessages() failed - continuing", e);
        } catch (IllegalArgumentException e) {
            getLogger().log(Level.WARNING,
                    "getSystemMessages() failed - continuing", e);
        } catch (IllegalAccessException e) {
            getLogger().log(Level.WARNING,
                    "getSystemMessages() failed - continuing", e);
        } catch (InvocationTargetException e) {
            getLogger().log(Level.WARNING,
                    "getSystemMessages() failed - continuing", e);
        }

        // meta instruction for client to enable auto-forward to
        // sessionExpiredURL after timer expires.
        if (ci != null && ci.getSessionExpiredMessage() == null
                && ci.getSessionExpiredCaption() == null
                && ci.isSessionExpiredNotificationEnabled()) {
            int newTimeoutInterval = getTimeoutInterval();
            if (repaintAll || (timeoutInterval != newTimeoutInterval)) {
                String escapedURL = ci.getSessionExpiredURL() == null ? "" : ci
                        .getSessionExpiredURL().replace("/", "\\/");
                if (metaOpen) {
                    outWriter.write(",");
                }
                outWriter.write("\"timedRedirect\":{\"interval\":"
                        + (newTimeoutInterval + 15) + ",\"url\":\""
                        + escapedURL + "\"}");
                metaOpen = true;
            }
            timeoutInterval = newTimeoutInterval;
        }

        outWriter.print("}, \"resources\" : {");

        // Precache custom layouts

        // TODO We should only precache the layouts that are not
        // cached already (plagiate from usedPaintableTypes)
        int resourceIndex = 0;
        for (final Iterator<Object> i = paintTarget.getUsedResources()
                .iterator(); i.hasNext();) {
            final String resource = (String) i.next();
            InputStream is = null;
            try {
                is = getThemeResourceAsStream(root, getTheme(root), resource);
            } catch (final Exception e) {
                // FIXME: Handle exception
                getLogger().log(Level.FINER,
                        "Failed to get theme resource stream.", e);
            }
            if (is != null) {

                outWriter.print((resourceIndex++ > 0 ? ", " : "") + "\""
                        + resource + "\" : ");
                final StringBuffer layout = new StringBuffer();

                try {
                    final InputStreamReader r = new InputStreamReader(is,
                            "UTF-8");
                    final char[] buffer = new char[20000];
                    int charsRead = 0;
                    while ((charsRead = r.read(buffer)) > 0) {
                        layout.append(buffer, 0, charsRead);
                    }
                    r.close();
                } catch (final java.io.IOException e) {
                    // FIXME: Handle exception
                    getLogger().log(Level.INFO, "Resource transfer failed", e);
                }
                outWriter.print("\""
                        + JsonPaintTarget.escapeJSON(layout.toString()) + "\"");
            } else {
                // FIXME: Handle exception
                getLogger().severe("CustomLayout not found: " + resource);
            }
        }
        outWriter.print("}");

        Collection<Class<? extends ClientConnector>> usedClientConnectors = paintTarget
                .getUsedClientConnectors();
        boolean typeMappingsOpen = false;
        ClientCache clientCache = getClientCache(root);

        for (Class<? extends ClientConnector> class1 : usedClientConnectors) {
            if (clientCache.cache(class1)) {
                // client does not know the mapping key for this type, send
                // mapping to client
                if (!typeMappingsOpen) {
                    typeMappingsOpen = true;
                    outWriter.print(", \"typeMappings\" : { ");
                } else {
                    outWriter.print(" , ");
                }
                String canonicalName = class1.getCanonicalName();
                outWriter.print("\"");
                outWriter.print(canonicalName);
                outWriter.print("\" : ");
                outWriter.print(getTagForType(class1));
            }
        }
        if (typeMappingsOpen) {
            outWriter.print(" }");
        }

        boolean typeInheritanceMapOpen = false;
        if (typeMappingsOpen) {
            // send the whole type inheritance map if any new mappings
            for (Class<? extends ClientConnector> class1 : usedClientConnectors) {
                if (!ClientConnector.class.isAssignableFrom(class1
                        .getSuperclass())) {
                    continue;
                }
                if (!typeInheritanceMapOpen) {
                    typeInheritanceMapOpen = true;
                    outWriter.print(", \"typeInheritanceMap\" : { ");
                } else {
                    outWriter.print(" , ");
                }
                outWriter.print("\"");
                outWriter.print(getTagForType(class1));
                outWriter.print("\" : ");
                outWriter
                        .print(getTagForType((Class<? extends ClientConnector>) class1
                                .getSuperclass()));
            }
            if (typeInheritanceMapOpen) {
                outWriter.print(" }");
            }
        }

        // add any pending locale definitions requested by the client
        printLocaleDeclarations(outWriter);

        if (dragAndDropService != null) {
            dragAndDropService.printJSONResponse(outWriter);
        }

        writePerformanceData(outWriter);
    }

    /**
     * Adds the performance timing data (used by TestBench 3) to the UIDL
     * response.
     */
    private void writePerformanceData(final PrintWriter outWriter) {
        AbstractWebApplicationContext ctx = (AbstractWebApplicationContext) application
                .getContext();
        outWriter.write(String.format(", \"timings\":[%d, %d]",
                ctx.getTotalSessionTime(), ctx.getLastRequestTime()));
    }

    private void legacyPaint(PaintTarget paintTarget,
            ArrayList<ClientConnector> dirtyVisibleConnectors)
            throws PaintException {
        List<Vaadin6Component> legacyComponents = new ArrayList<Vaadin6Component>();
        for (Connector connector : dirtyVisibleConnectors) {
            // All Components that want to use paintContent must implement
            // Vaadin6Component
            if (connector instanceof Vaadin6Component) {
                legacyComponents.add((Vaadin6Component) connector);
            }
        }
        sortByHierarchy((List) legacyComponents);
        for (Vaadin6Component c : legacyComponents) {
            getLogger().fine(
                    "Painting Vaadin6Component " + c.getClass().getName() + "@"
                            + Integer.toHexString(c.hashCode()));
            paintTarget.startTag("change");
            final String pid = c.getConnectorId();
            paintTarget.addAttribute("pid", pid);
            LegacyPaint.paint(c, paintTarget);
            paintTarget.endTag("change");
        }

    }

    private void sortByHierarchy(List<Component> paintables) {
        // Vaadin 6 requires parents to be painted before children as component
        // containers rely on that their updateFromUIDL method has been called
        // before children start calling e.g. updateCaption
        Collections.sort(paintables, new Comparator<Component>() {
            @Override
            public int compare(Component c1, Component c2) {
                int depth1 = 0;
                while (c1.getParent() != null) {
                    depth1++;
                    c1 = c1.getParent();
                }
                int depth2 = 0;
                while (c2.getParent() != null) {
                    depth2++;
                    c2 = c2.getParent();
                }
                if (depth1 < depth2) {
                    return -1;
                }
                if (depth1 > depth2) {
                    return 1;
                }
                return 0;
            }
        });

    }

    private ClientCache getClientCache(Root root) {
        Integer rootId = Integer.valueOf(root.getRootId());
        ClientCache cache = rootToClientCache.get(rootId);
        if (cache == null) {
            cache = new ClientCache();
            rootToClientCache.put(rootId, cache);
        }
        return cache;
    }

    /**
     * Checks if the connector is visible in context. For Components,
     * {@link #isVisible(Component)} is used. For other types of connectors, the
     * contextual visibility of its first Component ancestor is used. If no
     * Component ancestor is found, the connector is not visible.
     * 
     * @param connector
     *            The connector to check
     * @return <code>true</code> if the connector is visible to the client,
     *         <code>false</code> otherwise
     */
    static boolean isVisible(ClientConnector connector) {
        if (connector instanceof Component) {
            return isVisible((Component) connector);
        } else {
            ClientConnector parent = connector.getParent();
            if (parent == null) {
                return false;
            } else {
                return isVisible(parent);
            }
        }
    }

    /**
     * Checks if the component is visible in context, i.e. returns false if the
     * child is hidden, the parent is hidden or the parent says the child should
     * not be rendered (using
     * {@link HasComponents#isComponentVisible(Component)}
     * 
     * @param child
     *            The child to check
     * @return true if the child is visible to the client, false otherwise
     */
    static boolean isVisible(Component child) {
        if (!child.isVisible()) {
            return false;
        }

        HasComponents parent = child.getParent();
        if (parent == null) {
            if (child instanceof Root) {
                return child.isVisible();
            } else {
                return false;
            }
        }

        return parent.isComponentVisible(child) && isVisible(parent);
    }

    private static class NullIterator<E> implements Iterator<E> {

        @Override
        public boolean hasNext() {
            return false;
        }

        @Override
        public E next() {
            return null;
        }

        @Override
        public void remove() {
        }

    }

    /**
     * Collects all pending RPC calls from listed {@link ClientConnector}s and
     * clears their RPC queues.
     * 
     * @param rpcPendingQueue
     *            list of {@link ClientConnector} of interest
     * @return ordered list of pending RPC calls
     */
    private List<ClientMethodInvocation> collectPendingRpcCalls(
            List<ClientConnector> rpcPendingQueue) {
        List<ClientMethodInvocation> pendingInvocations = new ArrayList<ClientMethodInvocation>();
        for (ClientConnector connector : rpcPendingQueue) {
            List<ClientMethodInvocation> paintablePendingRpc = connector
                    .retrievePendingRpcCalls();
            if (null != paintablePendingRpc && !paintablePendingRpc.isEmpty()) {
                List<ClientMethodInvocation> oldPendingRpc = pendingInvocations;
                int totalCalls = pendingInvocations.size()
                        + paintablePendingRpc.size();
                pendingInvocations = new ArrayList<ClientMethodInvocation>(
                        totalCalls);

                // merge two ordered comparable lists
                for (int destIndex = 0, oldIndex = 0, paintableIndex = 0; destIndex < totalCalls; destIndex++) {
                    if (paintableIndex >= paintablePendingRpc.size()
                            || (oldIndex < oldPendingRpc.size() && ((Comparable<ClientMethodInvocation>) oldPendingRpc
                                    .get(oldIndex))
                                    .compareTo(paintablePendingRpc
                                            .get(paintableIndex)) <= 0)) {
                        pendingInvocations.add(oldPendingRpc.get(oldIndex++));
                    } else {
                        pendingInvocations.add(paintablePendingRpc
                                .get(paintableIndex++));
                    }
                }
            }
        }
        return pendingInvocations;
    }

    protected abstract InputStream getThemeResourceAsStream(Root root,
            String themeName, String resource);

    private int getTimeoutInterval() {
        return maxInactiveInterval;
    }

    private String getTheme(Root root) {
        String themeName = root.getApplication().getThemeForRoot(root);
        String requestThemeName = getRequestTheme();

        if (requestThemeName != null) {
            themeName = requestThemeName;
        }
        if (themeName == null) {
            themeName = AbstractApplicationServlet.getDefaultTheme();
        }
        return themeName;
    }

    private String getRequestTheme() {
        return requestThemeName;
    }

    /**
     * Returns false if the cross site request forgery protection is turned off.
     * 
     * @param application
     * @return false if the XSRF is turned off, true otherwise
     */
    public boolean isXSRFEnabled(Application application) {
        return !"true"
                .equals(application
                        .getProperty(AbstractApplicationServlet.SERVLET_PARAMETER_DISABLE_XSRF_PROTECTION));
    }

    /**
     * TODO document
     * 
     * If this method returns false, something was submitted that we did not
     * expect; this is probably due to the client being out-of-sync and sending
     * variable changes for non-existing pids
     * 
     * @return true if successful, false if there was an inconsistency
     */
    private boolean handleVariables(WrappedRequest request,
            WrappedResponse response, Callback callback,
            Application application2, Root root) throws IOException,
            InvalidUIDLSecurityKeyException {
        boolean success = true;

        String changes = getRequestPayload(request);
        if (changes != null) {

            // Manage bursts one by one
            final String[] bursts = changes.split(String
                    .valueOf(VAR_BURST_SEPARATOR));

            // Security: double cookie submission pattern unless disabled by
            // property
            if (isXSRFEnabled(application2)) {
                if (bursts.length == 1 && "init".equals(bursts[0])) {
                    // init request; don't handle any variables, key sent in
                    // response.
                    request.setAttribute(WRITE_SECURITY_TOKEN_FLAG, true);
                    return true;
                } else {
                    // ApplicationServlet has stored the security token in the
                    // session; check that it matched the one sent in the UIDL
                    String sessId = (String) request
                            .getSessionAttribute(ApplicationConnection.UIDL_SECURITY_TOKEN_ID);

                    if (sessId == null || !sessId.equals(bursts[0])) {
                        throw new InvalidUIDLSecurityKeyException(
                                "Security key mismatch");
                    }
                }

            }

            for (int bi = 1; bi < bursts.length; bi++) {
                // unescape any encoded separator characters in the burst
                final String burst = unescapeBurst(bursts[bi]);
                success &= handleBurst(request, application2, burst);

                // In case that there were multiple bursts, we know that this is
                // a special synchronous case for closing window. Thus we are
                // not interested in sending any UIDL changes back to client.
                // Still we must clear component tree between bursts to ensure
                // that no removed components are updated. The painting after
                // the last burst is handled normally by the calling method.
                if (bi < bursts.length - 1) {

                    // We will be discarding all changes
                    final PrintWriter outWriter = new PrintWriter(
                            new CharArrayWriter());

                    paintAfterVariableChanges(request, response, callback,
                            true, outWriter, root, false);

                }

            }
        }
        /*
         * Note that we ignore inconsistencies while handling unload request.
         * The client can't remove invalid variable changes from the burst, and
         * we don't have the required logic implemented on the server side. E.g.
         * a component is removed in a previous burst.
         */
        return success;
    }

    /**
     * Processes a message burst received from the client.
     * 
     * A burst can contain any number of RPC calls, including legacy variable
     * change calls that are processed separately.
     * 
     * Consecutive changes to the value of the same variable are combined and
     * changeVariables() is only called once for them. This preserves the Vaadin
     * 6 semantics for components and add-ons that do not use Vaadin 7 RPC
     * directly.
     * 
     * @param source
     * @param app
     *            application receiving the burst
     * @param burst
     *            the content of the burst as a String to be parsed
     * @return true if the processing of the burst was successful and there were
     *         no messages to non-existent components
     */
    public boolean handleBurst(Object source, Application app,
            final String burst) {
        boolean success = true;
        try {
            Set<Connector> enabledConnectors = new HashSet<Connector>();

            List<MethodInvocation> invocations = parseInvocations(burst);
            for (MethodInvocation invocation : invocations) {
                final ClientConnector connector = getConnector(app,
                        invocation.getConnectorId());

                if (connector != null && connector.isConnectorEnabled()) {
                    enabledConnectors.add(connector);
                }
            }
<<<<<<< HEAD
            for (int i = 0; i < invocations.size(); i++) {
                MethodInvocation invocation = invocations.get(i);

                final ClientConnector connector = getConnector(app,
                        invocation.getConnectorId());

                if (connector == null) {
                    getLogger().log(
                            Level.WARNING,
                            "RPC call to " + invocation.getInterfaceName()
                                    + "." + invocation.getMethodName()
                                    + " received for connector "
                                    + invocation.getConnectorId()
                                    + " but no such connector could be found");
                    continue;
                }

                if (!enabledConnectors.contains(connector)) {

                    if (invocation instanceof LegacyChangeVariablesInvocation) {
                        LegacyChangeVariablesInvocation legacyInvocation = (LegacyChangeVariablesInvocation) invocation;
                        // TODO convert window close to a separate RPC call and
                        // handle above - not a variable change

                        // Handle special case where window-close is called
                        // after the window has been removed from the
                        // application or the application has closed
                        Map<String, Object> changes = legacyInvocation
                                .getVariableChanges();
                        if (changes.size() == 1 && changes.containsKey("close")
                                && Boolean.TRUE.equals(changes.get("close"))) {
                            // Silently ignore this
                            continue;
=======
            final VariableOwner owner = getVariableOwner(variable[VAR_PID]);
            if (owner != null && owner.isEnabled()) {
                Map<String, Object> m;
                if (nextVariable != null
                        && variable[VAR_PID].equals(nextVariable[VAR_PID])) {
                    // we have more than one value changes in row for
                    // one variable owner, collect them in HashMap
                    m = new HashMap<String, Object>();
                    m.put(variable[VAR_NAME], decodeVariable(variable));
                } else {
                    // use optimized single value map
                    m = Collections.singletonMap(variable[VAR_NAME],
                            decodeVariable(variable));
                }

                // collect following variable changes for this owner
                while (nextVariable != null
                        && variable[VAR_PID].equals(nextVariable[VAR_PID])) {
                    i++;
                    variable = nextVariable;
                    if (i + 1 < variableRecords.length) {
                        nextVariable = variableRecords[i + 1];
                    } else {
                        nextVariable = null;
                    }
                    m.put(variable[VAR_NAME], decodeVariable(variable));
                }
                try {
                    changeVariables(source, owner, m);

                    // Special-case of closing browser-level windows:
                    // track browser-windows currently open in client
                    if (owner instanceof Window
                            && ((Window) owner).getParent() == null) {
                        final Boolean close = (Boolean) m.get("close");
                        if (close != null && close.booleanValue()) {
                            closingWindowName = ((Window) owner).getName();
>>>>>>> f8cb0b8e
                        }
                    }

                    // Connector is disabled, log a warning and move to the next
                    String msg = "Ignoring RPC call for disabled connector "
                            + connector.getClass().getName();
                    if (connector instanceof Component) {
                        String caption = ((Component) connector).getCaption();
                        if (caption != null) {
                            msg += ", caption=" + caption;
                        }
                    }
                    getLogger().warning(msg);
                    continue;
                }

                if (invocation instanceof ServerRpcMethodInvocation) {
                    ServerRpcManager.applyInvocation(connector,
                            (ServerRpcMethodInvocation) invocation);
                } else {

                    // All code below is for legacy variable changes
                    LegacyChangeVariablesInvocation legacyInvocation = (LegacyChangeVariablesInvocation) invocation;
                    Map<String, Object> changes = legacyInvocation
                            .getVariableChanges();
                    try {
                        changeVariables(source, (VariableOwner) connector,
                                changes);
                    } catch (Exception e) {
                        Component errorComponent = null;
                        if (connector instanceof Component) {
                            errorComponent = (Component) connector;
                        } else if (connector instanceof DragAndDropService) {
                            Object dropHandlerOwner = changes.get("dhowner");
                            if (dropHandlerOwner instanceof Component) {
                                errorComponent = (Component) dropHandlerOwner;
                            }
                        }
                        handleChangeVariablesError(app, errorComponent, e,
                                changes);
                    }
                }
            }
        } catch (JSONException e) {
            getLogger().warning(
                    "Unable to parse RPC call from the client: "
                            + e.getMessage());
            // TODO or return success = false?
            throw new RuntimeException(e);
        }

        return success;
    }

    /**
     * Parse a message burst from the client into a list of MethodInvocation
     * instances.
     * 
     * @param burst
     *            message string (JSON)
     * @return list of MethodInvocation to perform
     * @throws JSONException
     */
    private List<MethodInvocation> parseInvocations(final String burst)
            throws JSONException {
        JSONArray invocationsJson = new JSONArray(burst);

        ArrayList<MethodInvocation> invocations = new ArrayList<MethodInvocation>();

        MethodInvocation previousInvocation = null;
        // parse JSON to MethodInvocations
        for (int i = 0; i < invocationsJson.length(); ++i) {

            JSONArray invocationJson = invocationsJson.getJSONArray(i);

            MethodInvocation invocation = parseInvocation(invocationJson,
                    previousInvocation);
            if (invocation != null) {
                // Can be null iff the invocation was a legacy invocation and it
                // was merged with the previous one
                invocations.add(invocation);
                previousInvocation = invocation;
            }
        }
        return invocations;
    }

    private MethodInvocation parseInvocation(JSONArray invocationJson,
            MethodInvocation previousInvocation) throws JSONException {
        String connectorId = invocationJson.getString(0);
        String interfaceName = invocationJson.getString(1);
        String methodName = invocationJson.getString(2);

        JSONArray parametersJson = invocationJson.getJSONArray(3);

        if (LegacyChangeVariablesInvocation.isLegacyVariableChange(
                interfaceName, methodName)) {
            if (!(previousInvocation instanceof LegacyChangeVariablesInvocation)) {
                previousInvocation = null;
            }

            return parseLegacyChangeVariablesInvocation(connectorId,
                    interfaceName, methodName,
                    (LegacyChangeVariablesInvocation) previousInvocation,
                    parametersJson);
        } else {
            return parseServerRpcInvocation(connectorId, interfaceName,
                    methodName, parametersJson);
        }

    }

    private LegacyChangeVariablesInvocation parseLegacyChangeVariablesInvocation(
            String connectorId, String interfaceName, String methodName,
            LegacyChangeVariablesInvocation previousInvocation,
            JSONArray parametersJson) throws JSONException {
        if (parametersJson.length() != 2) {
            throw new JSONException(
                    "Invalid parameters in legacy change variables call. Expected 2, was "
                            + parametersJson.length());
        }
        String variableName = parametersJson.getString(0);
        UidlValue uidlValue = (UidlValue) JsonCodec.decodeInternalType(
                UidlValue.class, true, parametersJson.get(1), application);

        Object value = uidlValue.getValue();

        if (previousInvocation != null
                && previousInvocation.getConnectorId().equals(connectorId)) {
            previousInvocation.setVariableChange(variableName, value);
            return null;
        } else {
            return new LegacyChangeVariablesInvocation(connectorId,
                    variableName, value);
        }
    }

    private ServerRpcMethodInvocation parseServerRpcInvocation(
            String connectorId, String interfaceName, String methodName,
            JSONArray parametersJson) throws JSONException {
        ServerRpcMethodInvocation invocation = new ServerRpcMethodInvocation(
                connectorId, interfaceName, methodName, parametersJson.length());

        Object[] parameters = new Object[parametersJson.length()];
        Type[] declaredRpcMethodParameterTypes = invocation.getMethod()
                .getGenericParameterTypes();

        for (int j = 0; j < parametersJson.length(); ++j) {
            Object parameterValue = parametersJson.get(j);
            Type parameterType = declaredRpcMethodParameterTypes[j];
            parameters[j] = JsonCodec.decodeInternalOrCustomType(parameterType,
                    parameterValue, application);
        }
        invocation.setParameters(parameters);
        return invocation;
    }

    protected void changeVariables(Object source, final VariableOwner owner,
            Map<String, Object> m) {
        owner.changeVariables(source, m);
    }

    protected ClientConnector getConnector(Application app, String connectorId) {
        ClientConnector c = app.getConnector(connectorId);
        if (c == null
                && connectorId.equals(getDragAndDropService().getConnectorId())) {
            return getDragAndDropService();
        }

        return c;
    }

    private DragAndDropService getDragAndDropService() {
        if (dragAndDropService == null) {
            dragAndDropService = new DragAndDropService(this);
        }
        return dragAndDropService;
    }

    /**
     * Reads the request data from the Request and returns it converted to an
     * UTF-8 string.
     * 
     * @param request
     * @return
     * @throws IOException
     */
    protected String getRequestPayload(WrappedRequest request)
            throws IOException {

        int requestLength = request.getContentLength();
        if (requestLength == 0) {
            return null;
        }

        ByteArrayOutputStream bout = requestLength <= 0 ? new ByteArrayOutputStream()
                : new ByteArrayOutputStream(requestLength);

        InputStream inputStream = request.getInputStream();
        byte[] buffer = new byte[MAX_BUFFER_SIZE];

        while (true) {
            int read = inputStream.read(buffer);
            if (read == -1) {
                break;
            }
            bout.write(buffer, 0, read);
        }
        String result = new String(bout.toByteArray(), "utf-8");

        return result;
    }

    public class ErrorHandlerErrorEvent implements ErrorEvent, Serializable {
        private final Throwable throwable;

        public ErrorHandlerErrorEvent(Throwable throwable) {
            this.throwable = throwable;
        }

        @Override
        public Throwable getThrowable() {
            return throwable;
        }

    }

    /**
     * Handles an error (exception) that occurred when processing variable
     * changes from the client or a failure of a file upload.
     * 
     * For {@link AbstractField} components,
     * {@link AbstractField#handleError(com.vaadin.ui.AbstractComponent.ComponentErrorEvent)}
     * is called. In all other cases (or if the field does not handle the
     * error), {@link ErrorListener#terminalError(ErrorEvent)} for the
     * application error handler is called.
     * 
     * @param application
     * @param owner
     *            component that the error concerns
     * @param e
     *            exception that occurred
     * @param m
     *            map from variable names to values
     */
    private void handleChangeVariablesError(Application application,
            Component owner, Exception e, Map<String, Object> m) {
        boolean handled = false;
        ChangeVariablesErrorEvent errorEvent = new ChangeVariablesErrorEvent(
                owner, e, m);

        if (owner instanceof AbstractField) {
            try {
                handled = ((AbstractField<?>) owner).handleError(errorEvent);
            } catch (Exception handlerException) {
                /*
                 * If there is an error in the component error handler we pass
                 * the that error to the application error handler and continue
                 * processing the actual error
                 */
                application.getErrorHandler().terminalError(
                        new ErrorHandlerErrorEvent(handlerException));
                handled = false;
            }
        }

        if (!handled) {
            application.getErrorHandler().terminalError(errorEvent);
        }

    }

<<<<<<< HEAD
=======
    private Object decodeVariable(String[] variable) {
        try {
            return convertVariableValue(variable[VAR_TYPE].charAt(0),
                    variable[VAR_VALUE]);
        } catch (Exception e) {
            String pid = variable[VAR_PID];
            VariableOwner variableOwner = getVariableOwner(pid);
            throw new RuntimeException("Could not convert variable \""
                    + variable[VAR_NAME] + "\" for "
                    + variableOwner.getClass().getName() + " (" + pid + ")", e);
        }
    }

    private Object convertVariableValue(char variableType, String strValue) {
        Object val = null;
        switch (variableType) {
        case VTYPE_ARRAY:
            val = convertArray(strValue);
            break;
        case VTYPE_MAP:
            val = convertMap(strValue);
            break;
        case VTYPE_STRINGARRAY:
            val = convertStringArray(strValue);
            break;
        case VTYPE_STRING:
            // decode encoded separators
            val = decodeVariableValue(strValue);
            break;
        case VTYPE_INTEGER:
            val = Integer.valueOf(strValue);
            break;
        case VTYPE_LONG:
            val = Long.valueOf(strValue);
            break;
        case VTYPE_FLOAT:
            val = Float.valueOf(strValue);
            break;
        case VTYPE_DOUBLE:
            val = Double.valueOf(strValue);
            break;
        case VTYPE_BOOLEAN:
            val = Boolean.valueOf(strValue);
            break;
        case VTYPE_PAINTABLE:
            val = idPaintableMap.get(strValue);
            break;
        }

        return val;
    }

    private Object convertMap(String strValue) {
        String[] parts = strValue
                .split(String.valueOf(VAR_ARRAYITEM_SEPARATOR));
        HashMap<String, Object> map = new HashMap<String, Object>();
        for (int i = 0; i < parts.length; i += 2) {
            String key = parts[i];
            if (key.length() > 0) {
                char variabletype = key.charAt(0);
                // decode encoded separators
                String decodedValue = decodeVariableValue(parts[i + 1]);
                String decodedKey = decodeVariableValue(key.substring(1));
                Object value = convertVariableValue(variabletype, decodedValue);
                map.put(decodedKey, value);
            }
        }
        return map;
    }

    private String[] convertStringArray(String strValue) {
        // need to return delimiters and filter them out; otherwise empty
        // strings are lost
        // an extra empty delimiter at the end is automatically eliminated
        final String arrayItemSeparator = String
                .valueOf(VAR_ARRAYITEM_SEPARATOR);
        StringTokenizer tokenizer = new StringTokenizer(strValue,
                arrayItemSeparator, true);
        List<String> tokens = new ArrayList<String>();
        String prevToken = arrayItemSeparator;
        while (tokenizer.hasMoreTokens()) {
            String token = tokenizer.nextToken();
            if (!arrayItemSeparator.equals(token)) {
                // decode encoded separators
                tokens.add(decodeVariableValue(token));
            } else if (arrayItemSeparator.equals(prevToken)) {
                tokens.add("");
            }
            prevToken = token;
        }
        return tokens.toArray(new String[tokens.size()]);
    }

    private Object convertArray(String strValue) {
        String[] val = strValue.split(String.valueOf(VAR_ARRAYITEM_SEPARATOR));
        if (val.length == 0 || (val.length == 1 && val[0].length() == 0)) {
            return new Object[0];
        }
        Object[] values = new Object[val.length];
        for (int i = 0; i < values.length; i++) {
            String string = val[i];
            // first char of string is type
            char variableType = string.charAt(0);
            values[i] = convertVariableValue(variableType, string.substring(1));
        }
        return values;
    }

>>>>>>> f8cb0b8e
    /**
     * Unescape encoded burst separator characters in a burst received from the
     * client. This protects from separator injection attacks.
     * 
     * @param encodedValue
     *            to decode
     * @return decoded value
     */
    protected String unescapeBurst(String encodedValue) {
        final StringBuilder result = new StringBuilder();
        final StringCharacterIterator iterator = new StringCharacterIterator(
                encodedValue);
        char character = iterator.current();
        while (character != CharacterIterator.DONE) {
            if (VAR_ESCAPE_CHARACTER == character) {
                character = iterator.next();
                switch (character) {
                case VAR_ESCAPE_CHARACTER + 0x30:
                    // escaped escape character
                    result.append(VAR_ESCAPE_CHARACTER);
                    break;
                case VAR_BURST_SEPARATOR + 0x30:
                    // +0x30 makes these letters for easier reading
                    result.append((char) (character - 0x30));
                    break;
                case CharacterIterator.DONE:
                    // error
                    throw new RuntimeException(
                            "Communication error: Unexpected end of message");
                default:
                    // other escaped character - probably a client-server
                    // version mismatch
                    throw new RuntimeException(
                            "Invalid escaped character from the client - check that the widgetset and server versions match");
                }
            } else {
                // not a special character - add it to the result as is
                result.append(character);
            }
            character = iterator.next();
        }
        return result.toString();
    }

    /**
     * Prints the queued (pending) locale definitions to a {@link PrintWriter}
     * in a (UIDL) format that can be sent to the client and used there in
     * formatting dates, times etc.
     * 
     * @param outWriter
     */
    private void printLocaleDeclarations(PrintWriter outWriter) {
        /*
         * ----------------------------- Sending Locale sensitive date
         * -----------------------------
         */

        // Send locale informations to client
        outWriter.print(", \"locales\":[");
        for (; pendingLocalesIndex < locales.size(); pendingLocalesIndex++) {

            final Locale l = generateLocale(locales.get(pendingLocalesIndex));
            // Locale name
            outWriter.print("{\"name\":\"" + l.toString() + "\",");

            /*
             * Month names (both short and full)
             */
            final DateFormatSymbols dfs = new DateFormatSymbols(l);
            final String[] short_months = dfs.getShortMonths();
            final String[] months = dfs.getMonths();
            outWriter.print("\"smn\":[\""
                    + // ShortMonthNames
                    short_months[0] + "\",\"" + short_months[1] + "\",\""
                    + short_months[2] + "\",\"" + short_months[3] + "\",\""
                    + short_months[4] + "\",\"" + short_months[5] + "\",\""
                    + short_months[6] + "\",\"" + short_months[7] + "\",\""
                    + short_months[8] + "\",\"" + short_months[9] + "\",\""
                    + short_months[10] + "\",\"" + short_months[11] + "\""
                    + "],");
            outWriter.print("\"mn\":[\""
                    + // MonthNames
                    months[0] + "\",\"" + months[1] + "\",\"" + months[2]
                    + "\",\"" + months[3] + "\",\"" + months[4] + "\",\""
                    + months[5] + "\",\"" + months[6] + "\",\"" + months[7]
                    + "\",\"" + months[8] + "\",\"" + months[9] + "\",\""
                    + months[10] + "\",\"" + months[11] + "\"" + "],");

            /*
             * Weekday names (both short and full)
             */
            final String[] short_days = dfs.getShortWeekdays();
            final String[] days = dfs.getWeekdays();
            outWriter.print("\"sdn\":[\""
                    + // ShortDayNames
                    short_days[1] + "\",\"" + short_days[2] + "\",\""
                    + short_days[3] + "\",\"" + short_days[4] + "\",\""
                    + short_days[5] + "\",\"" + short_days[6] + "\",\""
                    + short_days[7] + "\"" + "],");
            outWriter.print("\"dn\":[\""
                    + // DayNames
                    days[1] + "\",\"" + days[2] + "\",\"" + days[3] + "\",\""
                    + days[4] + "\",\"" + days[5] + "\",\"" + days[6] + "\",\""
                    + days[7] + "\"" + "],");

            /*
             * First day of week (0 = sunday, 1 = monday)
             */
            final Calendar cal = new GregorianCalendar(l);
            outWriter.print("\"fdow\":" + (cal.getFirstDayOfWeek() - 1) + ",");

            /*
             * Date formatting (MM/DD/YYYY etc.)
             */

            DateFormat dateFormat = DateFormat.getDateTimeInstance(
                    DateFormat.SHORT, DateFormat.SHORT, l);
            if (!(dateFormat instanceof SimpleDateFormat)) {
                getLogger().warning(
                        "Unable to get default date pattern for locale "
                                + l.toString());
                dateFormat = new SimpleDateFormat();
            }
            final String df = ((SimpleDateFormat) dateFormat).toPattern();

            int timeStart = df.indexOf("H");
            if (timeStart < 0) {
                timeStart = df.indexOf("h");
            }
            final int ampm_first = df.indexOf("a");
            // E.g. in Korean locale AM/PM is before h:mm
            // TODO should take that into consideration on client-side as well,
            // now always h:mm a
            if (ampm_first > 0 && ampm_first < timeStart) {
                timeStart = ampm_first;
            }
            // Hebrew locale has time before the date
            final boolean timeFirst = timeStart == 0;
            String dateformat;
            if (timeFirst) {
                int dateStart = df.indexOf(' ');
                if (ampm_first > dateStart) {
                    dateStart = df.indexOf(' ', ampm_first);
                }
                dateformat = df.substring(dateStart + 1);
            } else {
                dateformat = df.substring(0, timeStart - 1);
            }

            outWriter.print("\"df\":\"" + dateformat.trim() + "\",");

            /*
             * Time formatting (24 or 12 hour clock and AM/PM suffixes)
             */
            final String timeformat = df.substring(timeStart, df.length());
            /*
             * Doesn't return second or milliseconds.
             * 
             * We use timeformat to determine 12/24-hour clock
             */
            final boolean twelve_hour_clock = timeformat.indexOf("a") > -1;
            // TODO there are other possibilities as well, like 'h' in french
            // (ignore them, too complicated)
            final String hour_min_delimiter = timeformat.indexOf(".") > -1 ? "."
                    : ":";
            // outWriter.print("\"tf\":\"" + timeformat + "\",");
            outWriter.print("\"thc\":" + twelve_hour_clock + ",");
            outWriter.print("\"hmd\":\"" + hour_min_delimiter + "\"");
            if (twelve_hour_clock) {
                final String[] ampm = dfs.getAmPmStrings();
                outWriter.print(",\"ampm\":[\"" + ampm[0] + "\",\"" + ampm[1]
                        + "\"]");
            }
            outWriter.print("}");
            if (pendingLocalesIndex < locales.size() - 1) {
                outWriter.print(",");
            }
        }
        outWriter.print("]"); // Close locales
    }

    /**
     * Ends the Application.
     * 
     * The browser is redirected to the Application logout URL set with
     * {@link Application#setLogoutURL(String)}, or to the application URL if no
     * logout URL is given.
     * 
     * @param request
     *            the request instance.
     * @param response
     *            the response to write to.
     * @param application
     *            the Application to end.
     * @throws IOException
     *             if the writing failed due to input/output error.
     */
    private void endApplication(WrappedRequest request,
            WrappedResponse response, Application application)
            throws IOException {

        String logoutUrl = application.getLogoutURL();
        if (logoutUrl == null) {
            logoutUrl = application.getURL().toString();
        }
        // clients JS app is still running, send a special json file to tell
        // client that application has quit and where to point browser now
        // Set the response type
        final OutputStream out = response.getOutputStream();
        final PrintWriter outWriter = new PrintWriter(new BufferedWriter(
                new OutputStreamWriter(out, "UTF-8")));
        openJsonMessage(outWriter, response);
        outWriter.print("\"redirect\":{");
        outWriter.write("\"url\":\"" + logoutUrl + "\"}");
        closeJsonMessage(outWriter);
        outWriter.flush();
        outWriter.close();
        out.flush();
    }

    protected void closeJsonMessage(PrintWriter outWriter) {
        outWriter.print("}]");
    }

    /**
     * Writes the opening of JSON message to be sent to client.
     * 
     * @param outWriter
     * @param response
     */
    protected void openJsonMessage(PrintWriter outWriter,
            WrappedResponse response) {
        // Sets the response type
        response.setContentType("application/json; charset=UTF-8");
        // some dirt to prevent cross site scripting
        outWriter.print("for(;;);[{");
    }

    /**
     * Returns dirty components which are in given window. Components in an
     * invisible subtrees are omitted.
     * 
     * @param w
     *            root window for which dirty components is to be fetched
     * @return
     */
    private ArrayList<ClientConnector> getDirtyVisibleConnectors(
            DirtyConnectorTracker dirtyConnectorTracker) {
        ArrayList<ClientConnector> dirtyConnectors = new ArrayList<ClientConnector>();
        for (ClientConnector c : dirtyConnectorTracker.getDirtyConnectors()) {
            if (isVisible(c)) {
                dirtyConnectors.add(c);
            }
        }

        return dirtyConnectors;
    }

    /**
     * Queues a locale to be sent to the client (browser) for date and time
     * entry etc. All locale specific information is derived from server-side
     * {@link Locale} instances and sent to the client when needed, eliminating
     * the need to use the {@link Locale} class and all the framework behind it
     * on the client.
     * 
     * @see Locale#toString()
     * 
     * @param value
     */
    public void requireLocale(String value) {
        if (locales == null) {
            locales = new ArrayList<String>();
            locales.add(application.getLocale().toString());
            pendingLocalesIndex = 0;
        }
        if (!locales.contains(value)) {
            locales.add(value);
        }
    }

    /**
     * Constructs a {@link Locale} instance to be sent to the client based on a
     * short locale description string.
     * 
     * @see #requireLocale(String)
     * 
     * @param value
     * @return
     */
    private Locale generateLocale(String value) {
        final String[] temp = value.split("_");
        if (temp.length == 1) {
            return new Locale(temp[0]);
        } else if (temp.length == 2) {
            return new Locale(temp[0], temp[1]);
        } else {
            return new Locale(temp[0], temp[1], temp[2]);
        }
    }

    protected class InvalidUIDLSecurityKeyException extends
            GeneralSecurityException {

        InvalidUIDLSecurityKeyException(String message) {
            super(message);
        }

    }

    private final HashMap<Class<? extends ClientConnector>, Integer> typeToKey = new HashMap<Class<? extends ClientConnector>, Integer>();
    private int nextTypeKey = 0;

    private BootstrapHandler bootstrapHandler;

    String getTagForType(Class<? extends ClientConnector> class1) {
        Integer id = typeToKey.get(class1);
        if (id == null) {
            id = nextTypeKey++;
            typeToKey.put(class1, id);
            getLogger().log(Level.FINE,
                    "Mapping " + class1.getName() + " to " + id);
        }
        return id.toString();
    }

    /**
     * Helper class for terminal to keep track of data that client is expected
     * to know.
     * 
     * TODO make customlayout templates (from theme) to be cached here.
     */
    class ClientCache implements Serializable {

        private final Set<Object> res = new HashSet<Object>();

        /**
         * 
         * @param paintable
         * @return true if the given class was added to cache
         */
        boolean cache(Object object) {
            return res.add(object);
        }

        public void clear() {
            res.clear();
        }

    }

    abstract String getStreamVariableTargetUrl(Connector owner, String name,
            StreamVariable value);

    abstract protected void cleanStreamVariable(Connector owner, String name);

    /**
     * Gets the bootstrap handler that should be used for generating the pages
     * bootstrapping applications for this communication manager.
     * 
     * @return the bootstrap handler to use
     */
    private BootstrapHandler getBootstrapHandler() {
        if (bootstrapHandler == null) {
            bootstrapHandler = createBootstrapHandler();
        }

        return bootstrapHandler;
    }

    protected abstract BootstrapHandler createBootstrapHandler();

    protected boolean handleApplicationRequest(WrappedRequest request,
            WrappedResponse response) throws IOException {
        return application.handleRequest(request, response);
    }

    public void handleBrowserDetailsRequest(WrappedRequest request,
            WrappedResponse response, Application application)
            throws IOException {

        // if we do not yet have a currentRoot, it should be initialized
        // shortly, and we should send the initial UIDL
        boolean sendUIDL = Root.getCurrentRoot() == null;

        try {
            CombinedRequest combinedRequest = new CombinedRequest(request);

            Root root = application.getRootForRequest(combinedRequest);
            response.setContentType("application/json; charset=UTF-8");

            // Use the same logic as for determined roots
            BootstrapHandler bootstrapHandler = getBootstrapHandler();
            BootstrapContext context = bootstrapHandler.createContext(
                    combinedRequest, response, application, root.getRootId());

            String widgetset = context.getWidgetsetName();
            String theme = context.getThemeName();
            String themeUri = bootstrapHandler.getThemeUri(context, theme);

            // TODO These are not required if it was only the init of the root
            // that was delayed
            JSONObject params = new JSONObject();
            params.put("widgetset", widgetset);
            params.put("themeUri", themeUri);
            // Root id might have changed based on e.g. window.name
            params.put(ApplicationConnection.ROOT_ID_PARAMETER,
                    root.getRootId());
            if (sendUIDL) {
                String initialUIDL = getInitialUIDL(combinedRequest, root);
                params.put("uidl", initialUIDL);
            }

            // NOTE! GateIn requires, for some weird reason, getOutputStream
            // to be used instead of getWriter() (it seems to interpret
            // application/json as a binary content type)
            final OutputStream out = response.getOutputStream();
            final PrintWriter outWriter = new PrintWriter(new BufferedWriter(
                    new OutputStreamWriter(out, "UTF-8")));

            outWriter.write(params.toString());
            // NOTE GateIn requires the buffers to be flushed to work
            outWriter.flush();
            out.flush();
        } catch (RootRequiresMoreInformationException e) {
            // Requiring more information at this point is not allowed
            // TODO handle in a better way
            throw new RuntimeException(e);
        } catch (JSONException e) {
            // TODO Auto-generated catch block
            e.printStackTrace();
        }
    }

    /**
     * Generates the initial UIDL message that can e.g. be included in a html
     * page to avoid a separate round trip just for getting the UIDL.
     * 
     * @param request
     *            the request that caused the initialization
     * @param root
     *            the root for which the UIDL should be generated
     * @return a string with the initial UIDL message
     * @throws PaintException
     *             if an exception occurs while painting
     */
    protected String getInitialUIDL(WrappedRequest request, Root root)
            throws PaintException {
        // TODO maybe unify writeUidlResponse()?
        StringWriter sWriter = new StringWriter();
        PrintWriter pWriter = new PrintWriter(sWriter);
        pWriter.print("{");
        if (isXSRFEnabled(root.getApplication())) {
            pWriter.print(getSecurityKeyUIDL(request));
        }
        writeUidlResponse(request, true, pWriter, root, false);
        pWriter.print("}");
        String initialUIDL = sWriter.toString();
        getLogger().log(Level.FINE, "Initial UIDL:" + initialUIDL);
        return initialUIDL;
    }

    /**
     * Stream that extracts content from another stream until the boundary
     * string is encountered.
     * 
     * Public only for unit tests, should be considered private for all other
     * purposes.
     */
    public static class SimpleMultiPartInputStream extends InputStream {

        /**
         * Counter of how many characters have been matched to boundary string
         * from the stream
         */
        int matchedCount = -1;

        /**
         * Used as pointer when returning bytes after partly matched boundary
         * string.
         */
        int curBoundaryIndex = 0;
        /**
         * The byte found after a "promising start for boundary"
         */
        private int bufferedByte = -1;
        private boolean atTheEnd = false;

        private final char[] boundary;

        private final InputStream realInputStream;

        public SimpleMultiPartInputStream(InputStream realInputStream,
                String boundaryString) {
            boundary = (CRLF + DASHDASH + boundaryString).toCharArray();
            this.realInputStream = realInputStream;
        }

        @Override
        public int read() throws IOException {
            if (atTheEnd) {
                // End boundary reached, nothing more to read
                return -1;
            } else if (bufferedByte >= 0) {
                /* Purge partially matched boundary if there was such */
                return getBuffered();
            } else if (matchedCount != -1) {
                /*
                 * Special case where last "failed" matching ended with first
                 * character from boundary string
                 */
                return matchForBoundary();
            } else {
                int fromActualStream = realInputStream.read();
                if (fromActualStream == -1) {
                    // unexpected end of stream
                    throw new IOException(
                            "The multipart stream ended unexpectedly");
                }
                if (boundary[0] == fromActualStream) {
                    /*
                     * If matches the first character in boundary string, start
                     * checking if the boundary is fetched.
                     */
                    return matchForBoundary();
                }
                return fromActualStream;
            }
        }

        /**
         * Reads the input to expect a boundary string. Expects that the first
         * character has already been matched.
         * 
         * @return -1 if the boundary was matched, else returns the first byte
         *         from boundary
         * @throws IOException
         */
        private int matchForBoundary() throws IOException {
            matchedCount = 0;
            /*
             * Going to "buffered mode". Read until full boundary match or a
             * different character.
             */
            while (true) {
                matchedCount++;
                if (matchedCount == boundary.length) {
                    /*
                     * The whole boundary matched so we have reached the end of
                     * file
                     */
                    atTheEnd = true;
                    return -1;
                }
                int fromActualStream = realInputStream.read();
                if (fromActualStream != boundary[matchedCount]) {
                    /*
                     * Did not find full boundary, cache the mismatching byte
                     * and start returning the partially matched boundary.
                     */
                    bufferedByte = fromActualStream;
                    return getBuffered();
                }
            }
        }

        /**
         * Returns the partly matched boundary string and the byte following
         * that.
         * 
         * @return
         * @throws IOException
         */
        private int getBuffered() throws IOException {
            int b;
            if (matchedCount == 0) {
                // The boundary has been returned, return the buffered byte.
                b = bufferedByte;
                bufferedByte = -1;
                matchedCount = -1;
            } else {
                b = boundary[curBoundaryIndex++];
                if (curBoundaryIndex == matchedCount) {
                    // The full boundary has been returned, remaining is the
                    // char that did not match the boundary.

                    curBoundaryIndex = 0;
                    if (bufferedByte != boundary[0]) {
                        /*
                         * next call for getBuffered will return the
                         * bufferedByte that came after the partial boundary
                         * match
                         */
                        matchedCount = 0;
                    } else {
                        /*
                         * Special case where buffered byte again matches the
                         * boundaryString. This could be the start of the real
                         * end boundary.
                         */
                        matchedCount = 0;
                        bufferedByte = -1;
                    }
                }
            }
            if (b == -1) {
                throw new IOException("The multipart stream ended unexpectedly");
            }
            return b;
        }
    }

    private static final Logger getLogger() {
        return Logger.getLogger(AbstractCommunicationManager.class.getName());
    }
}<|MERGE_RESOLUTION|>--- conflicted
+++ resolved
@@ -1478,7 +1478,7 @@
                     enabledConnectors.add(connector);
                 }
             }
-<<<<<<< HEAD
+
             for (int i = 0; i < invocations.size(); i++) {
                 MethodInvocation invocation = invocations.get(i);
 
@@ -1512,45 +1512,6 @@
                                 && Boolean.TRUE.equals(changes.get("close"))) {
                             // Silently ignore this
                             continue;
-=======
-            final VariableOwner owner = getVariableOwner(variable[VAR_PID]);
-            if (owner != null && owner.isEnabled()) {
-                Map<String, Object> m;
-                if (nextVariable != null
-                        && variable[VAR_PID].equals(nextVariable[VAR_PID])) {
-                    // we have more than one value changes in row for
-                    // one variable owner, collect them in HashMap
-                    m = new HashMap<String, Object>();
-                    m.put(variable[VAR_NAME], decodeVariable(variable));
-                } else {
-                    // use optimized single value map
-                    m = Collections.singletonMap(variable[VAR_NAME],
-                            decodeVariable(variable));
-                }
-
-                // collect following variable changes for this owner
-                while (nextVariable != null
-                        && variable[VAR_PID].equals(nextVariable[VAR_PID])) {
-                    i++;
-                    variable = nextVariable;
-                    if (i + 1 < variableRecords.length) {
-                        nextVariable = variableRecords[i + 1];
-                    } else {
-                        nextVariable = null;
-                    }
-                    m.put(variable[VAR_NAME], decodeVariable(variable));
-                }
-                try {
-                    changeVariables(source, owner, m);
-
-                    // Special-case of closing browser-level windows:
-                    // track browser-windows currently open in client
-                    if (owner instanceof Window
-                            && ((Window) owner).getParent() == null) {
-                        final Boolean close = (Boolean) m.get("close");
-                        if (close != null && close.booleanValue()) {
-                            closingWindowName = ((Window) owner).getName();
->>>>>>> f8cb0b8e
                         }
                     }
 
@@ -1823,117 +1784,6 @@
 
     }
 
-<<<<<<< HEAD
-=======
-    private Object decodeVariable(String[] variable) {
-        try {
-            return convertVariableValue(variable[VAR_TYPE].charAt(0),
-                    variable[VAR_VALUE]);
-        } catch (Exception e) {
-            String pid = variable[VAR_PID];
-            VariableOwner variableOwner = getVariableOwner(pid);
-            throw new RuntimeException("Could not convert variable \""
-                    + variable[VAR_NAME] + "\" for "
-                    + variableOwner.getClass().getName() + " (" + pid + ")", e);
-        }
-    }
-
-    private Object convertVariableValue(char variableType, String strValue) {
-        Object val = null;
-        switch (variableType) {
-        case VTYPE_ARRAY:
-            val = convertArray(strValue);
-            break;
-        case VTYPE_MAP:
-            val = convertMap(strValue);
-            break;
-        case VTYPE_STRINGARRAY:
-            val = convertStringArray(strValue);
-            break;
-        case VTYPE_STRING:
-            // decode encoded separators
-            val = decodeVariableValue(strValue);
-            break;
-        case VTYPE_INTEGER:
-            val = Integer.valueOf(strValue);
-            break;
-        case VTYPE_LONG:
-            val = Long.valueOf(strValue);
-            break;
-        case VTYPE_FLOAT:
-            val = Float.valueOf(strValue);
-            break;
-        case VTYPE_DOUBLE:
-            val = Double.valueOf(strValue);
-            break;
-        case VTYPE_BOOLEAN:
-            val = Boolean.valueOf(strValue);
-            break;
-        case VTYPE_PAINTABLE:
-            val = idPaintableMap.get(strValue);
-            break;
-        }
-
-        return val;
-    }
-
-    private Object convertMap(String strValue) {
-        String[] parts = strValue
-                .split(String.valueOf(VAR_ARRAYITEM_SEPARATOR));
-        HashMap<String, Object> map = new HashMap<String, Object>();
-        for (int i = 0; i < parts.length; i += 2) {
-            String key = parts[i];
-            if (key.length() > 0) {
-                char variabletype = key.charAt(0);
-                // decode encoded separators
-                String decodedValue = decodeVariableValue(parts[i + 1]);
-                String decodedKey = decodeVariableValue(key.substring(1));
-                Object value = convertVariableValue(variabletype, decodedValue);
-                map.put(decodedKey, value);
-            }
-        }
-        return map;
-    }
-
-    private String[] convertStringArray(String strValue) {
-        // need to return delimiters and filter them out; otherwise empty
-        // strings are lost
-        // an extra empty delimiter at the end is automatically eliminated
-        final String arrayItemSeparator = String
-                .valueOf(VAR_ARRAYITEM_SEPARATOR);
-        StringTokenizer tokenizer = new StringTokenizer(strValue,
-                arrayItemSeparator, true);
-        List<String> tokens = new ArrayList<String>();
-        String prevToken = arrayItemSeparator;
-        while (tokenizer.hasMoreTokens()) {
-            String token = tokenizer.nextToken();
-            if (!arrayItemSeparator.equals(token)) {
-                // decode encoded separators
-                tokens.add(decodeVariableValue(token));
-            } else if (arrayItemSeparator.equals(prevToken)) {
-                tokens.add("");
-            }
-            prevToken = token;
-        }
-        return tokens.toArray(new String[tokens.size()]);
-    }
-
-    private Object convertArray(String strValue) {
-        String[] val = strValue.split(String.valueOf(VAR_ARRAYITEM_SEPARATOR));
-        if (val.length == 0 || (val.length == 1 && val[0].length() == 0)) {
-            return new Object[0];
-        }
-        Object[] values = new Object[val.length];
-        for (int i = 0; i < values.length; i++) {
-            String string = val[i];
-            // first char of string is type
-            char variableType = string.charAt(0);
-            values[i] = convertVariableValue(variableType, string.substring(1));
-        }
-        return values;
-    }
-
->>>>>>> f8cb0b8e
     /**
      * Unescape encoded burst separator characters in a burst received from the
      * client. This protects from separator injection attacks.
