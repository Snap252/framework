--- conflicted
+++ resolved
@@ -178,6 +178,7 @@
             this.portlet = portlet;
         }
 
+        @Override
         public void criticalNotification(WrappedRequest request,
                 WrappedResponse response, String cap, String msg,
                 String details, String outOfSyncURL) throws IOException {
@@ -213,6 +214,7 @@
     private boolean productionMode = false;
 
     private DeploymentConfiguration deploymentConfiguration = new DeploymentConfiguration() {
+        @Override
         public String getConfiguredWidgetset(WrappedRequest request) {
 
             String widgetset = getApplicationOrSystemProperty(
@@ -233,6 +235,7 @@
             return widgetset;
         }
 
+        @Override
         public String getConfiguredTheme(WrappedRequest request) {
 
             // is the default theme defined by the portal?
@@ -247,12 +250,14 @@
             return themeName;
         }
 
+        @Override
         public String getApplicationOrSystemProperty(String propertyName,
                 String defaultValue) {
             return AbstractApplicationPortlet.this
                     .getApplicationOrSystemProperty(propertyName, defaultValue);
         }
 
+        @Override
         public boolean isStandalone(WrappedRequest request) {
             return false;
         }
@@ -271,6 +276,7 @@
          * @return The location of static resources (inside which there should
          * be a VAADIN directory). Does not end with a slash (/).
          */
+        @Override
         public String getStaticFileLocation(WrappedRequest request) {
             String staticFileLocation = WrappedPortletRequest.cast(request)
                     .getPortalProperty(
@@ -288,6 +294,7 @@
             }
         }
 
+        @Override
         public ClassLoader getClassLoader() {
             // Custom class loaders not currently supported in portlets (see
             // #8574)
@@ -687,20 +694,14 @@
 
                         }
                     } finally {
-<<<<<<< HEAD
                         Root.setCurrentRoot(null);
                         Application.setCurrentApplication(null);
 
-                        requestTimer
-                                .stop((AbstractWebApplicationContext) application
-                                        .getContext());
-=======
                         PortletSession session = request
                                 .getPortletSession(false);
                         if (session != null) {
                             requestTimer.stop(getApplicationContext(session));
                         }
->>>>>>> a810ce9c
                     }
                 }
             }
@@ -1068,6 +1069,7 @@
             this.throwable = throwable;
         }
 
+        @Override
         public Throwable getThrowable() {
             return throwable;
         }
