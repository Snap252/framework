<<<<<<< HEAD
/*
@VaadinApache2LicenseForJavaFiles@
 */

package com.vaadin.terminal.gwt.client.ui;

import java.util.Date;
import java.util.Iterator;

import com.google.gwt.dom.client.Node;
import com.google.gwt.event.dom.client.BlurEvent;
import com.google.gwt.event.dom.client.BlurHandler;
import com.google.gwt.event.dom.client.ChangeEvent;
import com.google.gwt.event.dom.client.ChangeHandler;
import com.google.gwt.event.dom.client.ClickEvent;
import com.google.gwt.event.dom.client.ClickHandler;
import com.google.gwt.event.dom.client.DomEvent;
import com.google.gwt.event.dom.client.FocusEvent;
import com.google.gwt.event.dom.client.FocusHandler;
import com.google.gwt.event.dom.client.KeyCodes;
import com.google.gwt.event.dom.client.KeyDownEvent;
import com.google.gwt.event.dom.client.KeyDownHandler;
import com.google.gwt.event.dom.client.KeyPressEvent;
import com.google.gwt.event.dom.client.KeyPressHandler;
import com.google.gwt.event.dom.client.MouseDownEvent;
import com.google.gwt.event.dom.client.MouseDownHandler;
import com.google.gwt.event.dom.client.MouseOutEvent;
import com.google.gwt.event.dom.client.MouseOutHandler;
import com.google.gwt.event.dom.client.MouseUpEvent;
import com.google.gwt.event.dom.client.MouseUpHandler;
import com.google.gwt.user.client.Element;
import com.google.gwt.user.client.Timer;
import com.google.gwt.user.client.ui.Button;
import com.google.gwt.user.client.ui.FlexTable;
import com.google.gwt.user.client.ui.FlowPanel;
import com.google.gwt.user.client.ui.InlineHTML;
import com.google.gwt.user.client.ui.ListBox;
import com.google.gwt.user.client.ui.Widget;
import com.vaadin.terminal.gwt.client.BrowserInfo;
import com.vaadin.terminal.gwt.client.DateTimeService;
import com.vaadin.terminal.gwt.client.Util;
import com.vaadin.terminal.gwt.client.VConsole;
import com.vaadin.terminal.gwt.client.ui.label.VLabel;

@SuppressWarnings("deprecation")
public class VCalendarPanel extends FocusableFlexTable implements
        KeyDownHandler, KeyPressHandler, MouseOutHandler, MouseDownHandler,
        MouseUpHandler, BlurHandler, FocusHandler, SubPartAware {

    public interface SubmitListener {

        /**
         * Called when calendar user triggers a submitting operation in calendar
         * panel. Eg. clicking on day or hitting enter.
         */
        void onSubmit();

        /**
         * On eg. ESC key.
         */
        void onCancel();
    }

    /**
     * Blur listener that listens to blur event from the panel
     */
    public interface FocusOutListener {
        /**
         * @return true if the calendar panel is not used after focus moves out
         */
        boolean onFocusOut(DomEvent<?> event);
    }

    /**
     * FocusChangeListener is notified when the panel changes its _focused_
     * value.
     */
    public interface FocusChangeListener {
        void focusChanged(Date focusedDate);
    }

    /**
     * Dispatches an event when the panel when time is changed
     */
    public interface TimeChangeListener {

        void changed(int hour, int min, int sec, int msec);
    }

    /**
     * Represents a Date button in the calendar
     */
    private class VEventButton extends Button {
        public VEventButton() {
            addMouseDownHandler(VCalendarPanel.this);
            addMouseOutHandler(VCalendarPanel.this);
            addMouseUpHandler(VCalendarPanel.this);
        }
    }

    private static final String CN_FOCUSED = "focused";

    private static final String CN_TODAY = "today";

    private static final String CN_SELECTED = "selected";

    private static final String CN_OFFMONTH = "offmonth";

    /**
     * Represents a click handler for when a user selects a value by using the
     * mouse
     */
    private ClickHandler dayClickHandler = new ClickHandler() {
        /*
         * (non-Javadoc)
         * 
         * @see
         * com.google.gwt.event.dom.client.ClickHandler#onClick(com.google.gwt
         * .event.dom.client.ClickEvent)
         */
        public void onClick(ClickEvent event) {
            Day day = (Day) event.getSource();
            focusDay(day.getDate());
            selectFocused();
            onSubmit();
        }
    };

    private VEventButton prevYear;

    private VEventButton nextYear;

    private VEventButton prevMonth;

    private VEventButton nextMonth;

    private VTime time;

    private FlexTable days = new FlexTable();

    private int resolution = VDateField.RESOLUTION_YEAR;

    private int focusedRow;

    private Timer mouseTimer;

    private Date value;

    private boolean enabled = true;

    private boolean readonly = false;

    private DateTimeService dateTimeService;

    private boolean showISOWeekNumbers;

    private Date displayedMonth;

    private Date focusedDate;

    private Day selectedDay;

    private Day focusedDay;

    private FocusOutListener focusOutListener;

    private SubmitListener submitListener;

    private FocusChangeListener focusChangeListener;

    private TimeChangeListener timeChangeListener;

    private boolean hasFocus = false;

    public VCalendarPanel() {

        setStyleName(VDateField.CLASSNAME + "-calendarpanel");

        /*
         * Firefox auto-repeat works correctly only if we use a key press
         * handler, other browsers handle it correctly when using a key down
         * handler
         */
        if (BrowserInfo.get().isGecko()) {
            addKeyPressHandler(this);
        } else {
            addKeyDownHandler(this);
        }
        addFocusHandler(this);
        addBlurHandler(this);

    }

    /**
     * Sets the focus to given date in the current view. Used when moving in the
     * calendar with the keyboard.
     * 
     * @param date
     *            A Date representing the day of month to be focused. Must be
     *            one of the days currently visible.
     */
    private void focusDay(Date date) {
        // Only used when calender body is present
        if (resolution > VDateField.RESOLUTION_MONTH) {
            if (focusedDay != null) {
                focusedDay.removeStyleDependentName(CN_FOCUSED);
            }

            if (date != null && focusedDate != null) {
                focusedDate.setTime(date.getTime());
                int rowCount = days.getRowCount();
                for (int i = 0; i < rowCount; i++) {
                    int cellCount = days.getCellCount(i);
                    for (int j = 0; j < cellCount; j++) {
                        Widget widget = days.getWidget(i, j);
                        if (widget != null && widget instanceof Day) {
                            Day curday = (Day) widget;
                            if (curday.getDate().equals(date)) {
                                curday.addStyleDependentName(CN_FOCUSED);
                                focusedDay = curday;
                                focusedRow = i;
                                return;
                            }
                        }
                    }
                }
            }
        }
    }

    /**
     * Sets the selection highlight to a given day in the current view
     * 
     * @param date
     *            A Date representing the day of month to be selected. Must be
     *            one of the days currently visible.
     * 
     */
    private void selectDate(Date date) {
        if (selectedDay != null) {
            selectedDay.removeStyleDependentName(CN_SELECTED);
        }

        int rowCount = days.getRowCount();
        for (int i = 0; i < rowCount; i++) {
            int cellCount = days.getCellCount(i);
            for (int j = 0; j < cellCount; j++) {
                Widget widget = days.getWidget(i, j);
                if (widget != null && widget instanceof Day) {
                    Day curday = (Day) widget;
                    if (curday.getDate().equals(date)) {
                        curday.addStyleDependentName(CN_SELECTED);
                        selectedDay = curday;
                        return;
                    }
                }
            }
        }
    }

    /**
     * Updates year, month, day from focusedDate to value
     */
    private void selectFocused() {
        if (focusedDate != null) {
            if (value == null) {
                // No previously selected value (set to null on server side).
                // Create a new date using current date and time
                value = new Date();
            }
            /*
             * #5594 set Date (day) to 1 in order to prevent any kind of
             * wrapping of months when later setting the month. (e.g. 31 ->
             * month with 30 days -> wraps to the 1st of the following month,
             * e.g. 31st of May -> 31st of April = 1st of May)
             */
            value.setDate(1);
            if (value.getYear() != focusedDate.getYear()) {
                value.setYear(focusedDate.getYear());
            }
            if (value.getMonth() != focusedDate.getMonth()) {
                value.setMonth(focusedDate.getMonth());
            }
            if (value.getDate() != focusedDate.getDate()) {
            }
            // We always need to set the date, even if it hasn't changed, since
            // it was forced to 1 above.
            value.setDate(focusedDate.getDate());

            selectDate(focusedDate);
        } else {
            VConsole.log("Trying to select a the focused date which is NULL!");
        }
    }

    protected boolean onValueChange() {
        return false;
    }

    public int getResolution() {
        return resolution;
    }

    public void setResolution(int resolution) {
        this.resolution = resolution;
        if (time != null) {
            time.removeFromParent();
            time = null;
        }
    }

    private boolean isReadonly() {
        return readonly;
    }

    private boolean isEnabled() {
        return enabled;
    }

    private void clearCalendarBody(boolean remove) {
        if (!remove) {
            // Leave the cells in place but clear their contents

            // This has the side effect of ensuring that the calendar always
            // contain 7 rows.
            for (int row = 1; row < 7; row++) {
                for (int col = 0; col < 8; col++) {
                    days.setHTML(row, col, "&nbsp;");
                }
            }
        } else if (getRowCount() > 1) {
            removeRow(1);
            days.clear();
        }
    }

    /**
     * Builds the top buttons and current month and year header.
     * 
     * @param needsMonth
     *            Should the month buttons be visible?
     */
    private void buildCalendarHeader(boolean needsMonth) {

        getRowFormatter().addStyleName(0,
                VDateField.CLASSNAME + "-calendarpanel-header");

        if (prevMonth == null && needsMonth) {
            prevMonth = new VEventButton();
            prevMonth.setHTML("&lsaquo;");
            prevMonth.setStyleName("v-button-prevmonth");
            prevMonth.setTabIndex(-1);
            nextMonth = new VEventButton();
            nextMonth.setHTML("&rsaquo;");
            nextMonth.setStyleName("v-button-nextmonth");
            nextMonth.setTabIndex(-1);
            getFlexCellFormatter().setStyleName(0, 3,
                    VDateField.CLASSNAME + "-calendarpanel-nextmonth");
            getFlexCellFormatter().setStyleName(0, 1,
                    VDateField.CLASSNAME + "-calendarpanel-prevmonth");

            setWidget(0, 3, nextMonth);
            setWidget(0, 1, prevMonth);
        } else if (prevMonth != null && !needsMonth) {
            // Remove month traverse buttons
            remove(prevMonth);
            remove(nextMonth);
            prevMonth = null;
            nextMonth = null;
        }

        if (prevYear == null) {
            prevYear = new VEventButton();
            prevYear.setHTML("&laquo;");
            prevYear.setStyleName("v-button-prevyear");
            prevYear.setTabIndex(-1);
            nextYear = new VEventButton();
            nextYear.setHTML("&raquo;");
            nextYear.setStyleName("v-button-nextyear");
            nextYear.setTabIndex(-1);
            setWidget(0, 0, prevYear);
            setWidget(0, 4, nextYear);
            getFlexCellFormatter().setStyleName(0, 0,
                    VDateField.CLASSNAME + "-calendarpanel-prevyear");
            getFlexCellFormatter().setStyleName(0, 4,
                    VDateField.CLASSNAME + "-calendarpanel-nextyear");
        }

        final String monthName = needsMonth ? getDateTimeService().getMonth(
                focusedDate.getMonth()) : "";
        final int year = focusedDate.getYear() + 1900;
        getFlexCellFormatter().setStyleName(0, 2,
                VDateField.CLASSNAME + "-calendarpanel-month");
        setHTML(0, 2, "<span class=\"" + VDateField.CLASSNAME
                + "-calendarpanel-month\">" + monthName + " " + year
                + "</span>");
    }

    private DateTimeService getDateTimeService() {
        return dateTimeService;
    }

    public void setDateTimeService(DateTimeService dateTimeService) {
        this.dateTimeService = dateTimeService;
    }

    /**
     * Returns whether ISO 8601 week numbers should be shown in the value
     * selector or not. ISO 8601 defines that a week always starts with a Monday
     * so the week numbers are only shown if this is the case.
     * 
     * @return true if week number should be shown, false otherwise
     */
    public boolean isShowISOWeekNumbers() {
        return showISOWeekNumbers;
    }

    public void setShowISOWeekNumbers(boolean showISOWeekNumbers) {
        this.showISOWeekNumbers = showISOWeekNumbers;
    }

    /**
     * Builds the day and time selectors of the calendar.
     */
    private void buildCalendarBody() {

        final int weekColumn = 0;
        final int firstWeekdayColumn = 1;
        final int headerRow = 0;

        setWidget(1, 0, days);
        setCellPadding(0);
        setCellSpacing(0);
        getFlexCellFormatter().setColSpan(1, 0, 5);
        getFlexCellFormatter().setStyleName(1, 0,
                VDateField.CLASSNAME + "-calendarpanel-body");

        days.getFlexCellFormatter().setStyleName(headerRow, weekColumn,
                "v-week");
        days.setHTML(headerRow, weekColumn, "<strong></strong>");
        // Hide the week column if week numbers are not to be displayed.
        days.getFlexCellFormatter().setVisible(headerRow, weekColumn,
                isShowISOWeekNumbers());

        days.getRowFormatter().setStyleName(headerRow,
                VDateField.CLASSNAME + "-calendarpanel-weekdays");

        if (isShowISOWeekNumbers()) {
            days.getFlexCellFormatter().setStyleName(headerRow, weekColumn,
                    "v-first");
            days.getFlexCellFormatter().setStyleName(headerRow,
                    firstWeekdayColumn, "");
            days.getRowFormatter().addStyleName(headerRow,
                    VDateField.CLASSNAME + "-calendarpanel-weeknumbers");
        } else {
            days.getFlexCellFormatter().setStyleName(headerRow, weekColumn, "");
            days.getFlexCellFormatter().setStyleName(headerRow,
                    firstWeekdayColumn, "v-first");
        }

        days.getFlexCellFormatter().setStyleName(headerRow,
                firstWeekdayColumn + 6, "v-last");

        // Print weekday names
        final int firstDay = getDateTimeService().getFirstDayOfWeek();
        for (int i = 0; i < 7; i++) {
            int day = i + firstDay;
            if (day > 6) {
                day = 0;
            }
            if (getResolution() > VDateField.RESOLUTION_MONTH) {
                days.setHTML(headerRow, firstWeekdayColumn + i, "<strong>"
                        + getDateTimeService().getShortDay(day) + "</strong>");
            } else {
                days.setHTML(headerRow, firstWeekdayColumn + i, "");
            }
        }

        // today must have zeroed hours, minutes, seconds, and milliseconds
        final Date tmp = new Date();
        final Date today = new Date(tmp.getYear(), tmp.getMonth(),
                tmp.getDate());

        final int startWeekDay = getDateTimeService().getStartWeekDay(
                focusedDate);
        final Date curr = (Date) focusedDate.clone();
        // Start from the first day of the week that at least partially belongs
        // to the current month
        curr.setDate(-startWeekDay);

        // No month has more than 6 weeks so 6 is a safe maximum for rows.
        for (int weekOfMonth = 1; weekOfMonth < 7; weekOfMonth++) {
            for (int dayOfWeek = 0; dayOfWeek < 7; dayOfWeek++) {

                // Actually write the day of month
                Day day = new Day((Date) curr.clone());

                if (curr.equals(value)) {
                    day.addStyleDependentName(CN_SELECTED);
                    selectedDay = day;
                }
                if (curr.equals(today)) {
                    day.addStyleDependentName(CN_TODAY);
                }
                if (curr.equals(focusedDate)) {
                    focusedDay = day;
                    focusedRow = weekOfMonth;
                    if (hasFocus) {
                        day.addStyleDependentName(CN_FOCUSED);
                    }
                }
                if (curr.getMonth() != focusedDate.getMonth()) {
                    day.addStyleDependentName(CN_OFFMONTH);
                }

                days.setWidget(weekOfMonth, firstWeekdayColumn + dayOfWeek, day);

                // ISO week numbers if requested
                days.getCellFormatter().setVisible(weekOfMonth, weekColumn,
                        isShowISOWeekNumbers());
                if (isShowISOWeekNumbers()) {
                    final String baseCssClass = VDateField.CLASSNAME
                            + "-calendarpanel-weeknumber";
                    String weekCssClass = baseCssClass;

                    int weekNumber = DateTimeService.getISOWeekNumber(curr);

                    days.setHTML(weekOfMonth, 0, "<span class=\""
                            + weekCssClass + "\"" + ">" + weekNumber
                            + "</span>");
                }
                curr.setDate(curr.getDate() + 1);
            }
        }
    }

    /**
     * Do we need the time selector
     * 
     * @return True if it is required
     */
    private boolean isTimeSelectorNeeded() {
        return getResolution() > VDateField.RESOLUTION_DAY;
    }

    /**
     * Updates the calendar and text field with the selected dates.
     */
    public void renderCalendar() {
        if (focusedDate == null) {
            focusedDate = new Date();
        }

        if (getResolution() <= VDateField.RESOLUTION_MONTH
                && focusChangeListener != null) {
            focusChangeListener.focusChanged(new Date(focusedDate.getTime()));
        }

        final boolean needsMonth = getResolution() > VDateField.RESOLUTION_YEAR;
        boolean needsBody = getResolution() >= VDateField.RESOLUTION_DAY;
        buildCalendarHeader(needsMonth);
        clearCalendarBody(!needsBody);
        if (needsBody) {
            buildCalendarBody();
        }

        if (isTimeSelectorNeeded() && time == null) {
            time = new VTime();
            setWidget(2, 0, time);
            getFlexCellFormatter().setColSpan(2, 0, 5);
            getFlexCellFormatter().setStyleName(2, 0,
                    VDateField.CLASSNAME + "-calendarpanel-time");
        } else if (isTimeSelectorNeeded()) {
            time.updateTimes();
        } else if (time != null) {
            remove(time);
        }

    }

    /**
     * Selects the next month
     */
    private void focusNextMonth() {

        int currentMonth = focusedDate.getMonth();
        focusedDate.setMonth(currentMonth + 1);
        int requestedMonth = (currentMonth + 1) % 12;

        /*
         * If the selected value was e.g. 31.3 the new value would be 31.4 but
         * this value is invalid so the new value will be 1.5. This is taken
         * care of by decreasing the value until we have the correct month.
         */
        while (focusedDate.getMonth() != requestedMonth) {
            focusedDate.setDate(focusedDate.getDate() - 1);
        }
        displayedMonth.setMonth(displayedMonth.getMonth() + 1);

        renderCalendar();
    }

    /**
     * Selects the previous month
     */
    private void focusPreviousMonth() {
        int currentMonth = focusedDate.getMonth();
        focusedDate.setMonth(currentMonth - 1);

        /*
         * If the selected value was e.g. 31.12 the new value would be 31.11 but
         * this value is invalid so the new value will be 1.12. This is taken
         * care of by decreasing the value until we have the correct month.
         */
        while (focusedDate.getMonth() == currentMonth) {
            focusedDate.setDate(focusedDate.getDate() - 1);
        }
        displayedMonth.setMonth(displayedMonth.getMonth() - 1);

        renderCalendar();
    }

    /**
     * Selects the previous year
     */
    private void focusPreviousYear(int years) {
        focusedDate.setYear(focusedDate.getYear() - years);
        displayedMonth.setYear(displayedMonth.getYear() - years);
        renderCalendar();
    }

    /**
     * Selects the next year
     */
    private void focusNextYear(int years) {
        focusedDate.setYear(focusedDate.getYear() + years);
        displayedMonth.setYear(displayedMonth.getYear() + years);
        renderCalendar();
    }

    /**
     * Handles a user click on the component
     * 
     * @param sender
     *            The component that was clicked
     * @param updateVariable
     *            Should the value field be updated
     * 
     */
    private void processClickEvent(Widget sender) {
        if (!isEnabled() || isReadonly()) {
            return;
        }
        if (sender == prevYear) {
            focusPreviousYear(1);
        } else if (sender == nextYear) {
            focusNextYear(1);
        } else if (sender == prevMonth) {
            focusPreviousMonth();
        } else if (sender == nextMonth) {
            focusNextMonth();
        }
    }

    /*
     * (non-Javadoc)
     * 
     * @see
     * com.google.gwt.event.dom.client.KeyDownHandler#onKeyDown(com.google.gwt
     * .event.dom.client.KeyDownEvent)
     */
    public void onKeyDown(KeyDownEvent event) {
        handleKeyPress(event);
    }

    /*
     * (non-Javadoc)
     * 
     * @see
     * com.google.gwt.event.dom.client.KeyPressHandler#onKeyPress(com.google
     * .gwt.event.dom.client.KeyPressEvent)
     */
    public void onKeyPress(KeyPressEvent event) {
        handleKeyPress(event);
    }

    /**
     * Handles the keypress from both the onKeyPress event and the onKeyDown
     * event
     * 
     * @param event
     *            The keydown/keypress event
     */
    private void handleKeyPress(DomEvent<?> event) {
        if (time != null
                && time.getElement().isOrHasChild(
                        (Node) event.getNativeEvent().getEventTarget().cast())) {
            int nativeKeyCode = event.getNativeEvent().getKeyCode();
            if (nativeKeyCode == getSelectKey()) {
                onSubmit(); // submit happens if enter key hit down on listboxes
                event.preventDefault();
                event.stopPropagation();
            }
            return;
        }

        // Check tabs
        int keycode = event.getNativeEvent().getKeyCode();
        if (keycode == KeyCodes.KEY_TAB && event.getNativeEvent().getShiftKey()) {
            if (onTabOut(event)) {
                return;
            }
        }

        // Handle the navigation
        if (handleNavigation(keycode, event.getNativeEvent().getCtrlKey()
                || event.getNativeEvent().getMetaKey(), event.getNativeEvent()
                .getShiftKey())) {
            event.preventDefault();
        }

    }

    /**
     * Notifies submit-listeners of a submit event
     */
    private void onSubmit() {
        if (getSubmitListener() != null) {
            getSubmitListener().onSubmit();
        }
    }

    /**
     * Notifies submit-listeners of a cancel event
     */
    private void onCancel() {
        if (getSubmitListener() != null) {
            getSubmitListener().onCancel();
        }
    }

    /**
     * Handles the keyboard navigation when the resolution is set to years.
     * 
     * @param keycode
     *            The keycode to process
     * @param ctrl
     *            Is ctrl pressed?
     * @param shift
     *            is shift pressed
     * @return Returns true if the keycode was processed, else false
     */
    protected boolean handleNavigationYearMode(int keycode, boolean ctrl,
            boolean shift) {

        // Ctrl and Shift selection not supported
        if (ctrl || shift) {
            return false;
        }

        else if (keycode == getPreviousKey()) {
            focusNextYear(10); // Add 10 years
            return true;
        }

        else if (keycode == getForwardKey()) {
            focusNextYear(1); // Add 1 year
            return true;
        }

        else if (keycode == getNextKey()) {
            focusPreviousYear(10); // Subtract 10 years
            return true;
        }

        else if (keycode == getBackwardKey()) {
            focusPreviousYear(1); // Subtract 1 year
            return true;

        } else if (keycode == getSelectKey()) {
            value = (Date) focusedDate.clone();
            onSubmit();
            return true;

        } else if (keycode == getResetKey()) {
            // Restore showing value the selected value
            focusedDate.setTime(value.getTime());
            renderCalendar();
            return true;

        } else if (keycode == getCloseKey()) {
            // TODO fire listener, on users responsibility??

            return true;
        }
        return false;
    }

    /**
     * Handle the keyboard navigation when the resolution is set to MONTH
     * 
     * @param keycode
     *            The keycode to handle
     * @param ctrl
     *            Was the ctrl key pressed?
     * @param shift
     *            Was the shift key pressed?
     * @return
     */
    protected boolean handleNavigationMonthMode(int keycode, boolean ctrl,
            boolean shift) {

        // Ctrl selection not supported
        if (ctrl) {
            return false;

        } else if (keycode == getPreviousKey()) {
            focusNextYear(1); // Add 1 year
            return true;

        } else if (keycode == getForwardKey()) {
            focusNextMonth(); // Add 1 month
            return true;

        } else if (keycode == getNextKey()) {
            focusPreviousYear(1); // Subtract 1 year
            return true;

        } else if (keycode == getBackwardKey()) {
            focusPreviousMonth(); // Subtract 1 month
            return true;

        } else if (keycode == getSelectKey()) {
            value = (Date) focusedDate.clone();
            onSubmit();
            return true;

        } else if (keycode == getResetKey()) {
            // Restore showing value the selected value
            focusedDate.setTime(value.getTime());
            renderCalendar();
            return true;

        } else if (keycode == getCloseKey() || keycode == KeyCodes.KEY_TAB) {

            // TODO fire close event

            return true;
        }

        return false;
    }

    /**
     * Handle keyboard navigation what the resolution is set to DAY
     * 
     * @param keycode
     *            The keycode to handle
     * @param ctrl
     *            Was the ctrl key pressed?
     * @param shift
     *            Was the shift key pressed?
     * @return Return true if the key press was handled by the method, else
     *         return false.
     */
    protected boolean handleNavigationDayMode(int keycode, boolean ctrl,
            boolean shift) {

        // Ctrl key is not in use
        if (ctrl) {
            return false;
        }

        /*
         * Jumps to the next day.
         */
        if (keycode == getForwardKey() && !shift) {
            // Calculate new showing value

            Date newCurrentDate = (Date) focusedDate.clone();

            newCurrentDate.setDate(newCurrentDate.getDate() + 1);

            if (newCurrentDate.getMonth() == focusedDate.getMonth()) {
                // Month did not change, only move the selection
                focusDay(newCurrentDate);
            } else {
                // If the month changed we need to re-render the calendar
                focusedDate.setDate(focusedDate.getDate() + 1);
                renderCalendar();
            }

            return true;

            /*
             * Jumps to the previous day
             */
        } else if (keycode == getBackwardKey() && !shift) {
            // Calculate new showing value
            Date newCurrentDate = (Date) focusedDate.clone();
            newCurrentDate.setDate(newCurrentDate.getDate() - 1);

            if (newCurrentDate.getMonth() == focusedDate.getMonth()) {
                // Month did not change, only move the selection
                focusDay(newCurrentDate);
            } else {
                // If the month changed we need to re-render the calendar
                focusedDate.setDate(focusedDate.getDate() - 1);
                renderCalendar();
            }

            return true;

            /*
             * Jumps one week back in the calendar
             */
        } else if (keycode == getPreviousKey() && !shift) {
            // Calculate new showing value
            Date newCurrentDate = (Date) focusedDate.clone();
            newCurrentDate.setDate(newCurrentDate.getDate() - 7);

            if (newCurrentDate.getMonth() == focusedDate.getMonth()
                    && focusedRow > 1) {
                // Month did not change, only move the selection
                focusDay(newCurrentDate);
            } else {
                // If the month changed we need to re-render the calendar
                focusedDate = newCurrentDate;
                renderCalendar();
            }

            return true;

            /*
             * Jumps one week forward in the calendar
             */
        } else if (keycode == getNextKey() && !ctrl && !shift) {
            // Calculate new showing value
            Date newCurrentDate = (Date) focusedDate.clone();
            newCurrentDate.setDate(newCurrentDate.getDate() + 7);

            if (newCurrentDate.getMonth() == focusedDate.getMonth()) {
                // Month did not change, only move the selection
                focusDay(newCurrentDate);
            } else {
                // If the month changed we need to re-render the calendar
                focusedDate = newCurrentDate;
                renderCalendar();

            }

            return true;

            /*
             * Selects the value that is chosen
             */
        } else if (keycode == getSelectKey() && !shift) {
            selectFocused();
            onSubmit(); // submit
            return true;
        } else if (keycode == getCloseKey()) {
            onCancel();
            // TODO close event

            return true;

            /*
             * Jumps to the next month
             */
        } else if (shift && keycode == getForwardKey()) {
            focusNextMonth();
            return true;

            /*
             * Jumps to the previous month
             */
        } else if (shift && keycode == getBackwardKey()) {
            focusPreviousMonth();
            return true;

            /*
             * Jumps to the next year
             */
        } else if (shift && keycode == getPreviousKey()) {
            focusNextYear(1);
            return true;

            /*
             * Jumps to the previous year
             */
        } else if (shift && keycode == getNextKey()) {
            focusPreviousYear(1);
            return true;

            /*
             * Resets the selection
             */
        } else if (keycode == getResetKey() && !shift) {
            // Restore showing value the selected value
            focusedDate.setTime(value.getTime());
            renderCalendar();
            return true;
        }

        return false;
    }

    /**
     * Handles the keyboard navigation
     * 
     * @param keycode
     *            The key code that was pressed
     * @param ctrl
     *            Was the ctrl key pressed
     * @param shift
     *            Was the shift key pressed
     * @return Return true if key press was handled by the component, else
     *         return false
     */
    protected boolean handleNavigation(int keycode, boolean ctrl, boolean shift) {
        if (!isEnabled() || isReadonly()) {
            return false;
        }

        else if (resolution == VDateField.RESOLUTION_YEAR) {
            return handleNavigationYearMode(keycode, ctrl, shift);
        }

        else if (resolution == VDateField.RESOLUTION_MONTH) {
            return handleNavigationMonthMode(keycode, ctrl, shift);
        }

        else if (resolution == VDateField.RESOLUTION_DAY) {
            return handleNavigationDayMode(keycode, ctrl, shift);
        }

        else {
            return handleNavigationDayMode(keycode, ctrl, shift);
        }

    }

    /**
     * Returns the reset key which will reset the calendar to the previous
     * selection. By default this is backspace but it can be overriden to change
     * the key to whatever you want.
     * 
     * @return
     */
    protected int getResetKey() {
        return KeyCodes.KEY_BACKSPACE;
    }

    /**
     * Returns the select key which selects the value. By default this is the
     * enter key but it can be changed to whatever you like by overriding this
     * method.
     * 
     * @return
     */
    protected int getSelectKey() {
        return KeyCodes.KEY_ENTER;
    }

    /**
     * Returns the key that closes the popup window if this is a VPopopCalendar.
     * Else this does nothing. By default this is the Escape key but you can
     * change the key to whatever you want by overriding this method.
     * 
     * @return
     */
    protected int getCloseKey() {
        return KeyCodes.KEY_ESCAPE;
    }

    /**
     * The key that selects the next day in the calendar. By default this is the
     * right arrow key but by overriding this method it can be changed to
     * whatever you like.
     * 
     * @return
     */
    protected int getForwardKey() {
        return KeyCodes.KEY_RIGHT;
    }

    /**
     * The key that selects the previous day in the calendar. By default this is
     * the left arrow key but by overriding this method it can be changed to
     * whatever you like.
     * 
     * @return
     */
    protected int getBackwardKey() {
        return KeyCodes.KEY_LEFT;
    }

    /**
     * The key that selects the next week in the calendar. By default this is
     * the down arrow key but by overriding this method it can be changed to
     * whatever you like.
     * 
     * @return
     */
    protected int getNextKey() {
        return KeyCodes.KEY_DOWN;
    }

    /**
     * The key that selects the previous week in the calendar. By default this
     * is the up arrow key but by overriding this method it can be changed to
     * whatever you like.
     * 
     * @return
     */
    protected int getPreviousKey() {
        return KeyCodes.KEY_UP;
    }

    /*
     * (non-Javadoc)
     * 
     * @see
     * com.google.gwt.event.dom.client.MouseOutHandler#onMouseOut(com.google
     * .gwt.event.dom.client.MouseOutEvent)
     */
    public void onMouseOut(MouseOutEvent event) {
        if (mouseTimer != null) {
            mouseTimer.cancel();
        }
    }

    /*
     * (non-Javadoc)
     * 
     * @see
     * com.google.gwt.event.dom.client.MouseDownHandler#onMouseDown(com.google
     * .gwt.event.dom.client.MouseDownEvent)
     */
    public void onMouseDown(MouseDownEvent event) {
        // Allow user to click-n-hold for fast-forward or fast-rewind.
        // Timer is first used for a 500ms delay after mousedown. After that has
        // elapsed, another timer is triggered to go off every 150ms. Both
        // timers are cancelled on mouseup or mouseout.
        if (event.getSource() instanceof VEventButton) {
            final VEventButton sender = (VEventButton) event.getSource();
            processClickEvent(sender);
            mouseTimer = new Timer() {
                @Override
                public void run() {
                    mouseTimer = new Timer() {
                        @Override
                        public void run() {
                            processClickEvent(sender);
                        }
                    };
                    mouseTimer.scheduleRepeating(150);
                }
            };
            mouseTimer.schedule(500);
        }

    }

    /*
     * (non-Javadoc)
     * 
     * @see
     * com.google.gwt.event.dom.client.MouseUpHandler#onMouseUp(com.google.gwt
     * .event.dom.client.MouseUpEvent)
     */
    public void onMouseUp(MouseUpEvent event) {
        if (mouseTimer != null) {
            mouseTimer.cancel();
        }
    }

    /**
     * Sets the data of the Panel.
     * 
     * @param currentDate
     *            The date to set
     */
    public void setDate(Date currentDate) {

        // Check that we are not re-rendering an already active date
        if (currentDate == value && currentDate != null) {
            return;
        }

        Date oldDisplayedMonth = displayedMonth;
        value = currentDate;

        if (value == null) {
            focusedDate = displayedMonth = null;
        } else {
            focusedDate = (Date) value.clone();
            displayedMonth = (Date) value.clone();
        }

        // Re-render calendar if month or year of focused date has changed
        if (oldDisplayedMonth == null || value == null
                || oldDisplayedMonth.getYear() != value.getYear()
                || oldDisplayedMonth.getMonth() != value.getMonth()) {
            renderCalendar();
        } else {
            focusDay(currentDate);
            selectFocused();
        }

        if (!hasFocus) {
            focusDay((Date) null);
        }
    }

    /**
     * TimeSelector is a widget consisting of list boxes that modifie the Date
     * object that is given for.
     * 
     */
    public class VTime extends FlowPanel implements ChangeHandler {

        private ListBox hours;

        private ListBox mins;

        private ListBox sec;

        private ListBox ampm;

        /**
         * Constructor
         */
        public VTime() {
            super();
            setStyleName(VDateField.CLASSNAME + "-time");
            buildTime();
        }

        private ListBox createListBox() {
            ListBox lb = new ListBox();
            lb.setStyleName(VNativeSelect.CLASSNAME);
            lb.addChangeHandler(this);
            lb.addBlurHandler(VCalendarPanel.this);
            lb.addFocusHandler(VCalendarPanel.this);
            return lb;
        }

        /**
         * Constructs the ListBoxes and updates their value
         * 
         * @param redraw
         *            Should new instances of the listboxes be created
         */
        private void buildTime() {
            clear();

            hours = createListBox();
            if (getDateTimeService().isTwelveHourClock()) {
                hours.addItem("12");
                for (int i = 1; i < 12; i++) {
                    hours.addItem((i < 10) ? "0" + i : "" + i);
                }
            } else {
                for (int i = 0; i < 24; i++) {
                    hours.addItem((i < 10) ? "0" + i : "" + i);
                }
            }

            hours.addChangeHandler(this);
            if (getDateTimeService().isTwelveHourClock()) {
                ampm = createListBox();
                final String[] ampmText = getDateTimeService().getAmPmStrings();
                ampm.addItem(ampmText[0]);
                ampm.addItem(ampmText[1]);
                ampm.addChangeHandler(this);
            }

            if (getResolution() >= VDateField.RESOLUTION_MIN) {
                mins = createListBox();
                for (int i = 0; i < 60; i++) {
                    mins.addItem((i < 10) ? "0" + i : "" + i);
                }
                mins.addChangeHandler(this);
            }
            if (getResolution() >= VDateField.RESOLUTION_SEC) {
                sec = createListBox();
                for (int i = 0; i < 60; i++) {
                    sec.addItem((i < 10) ? "0" + i : "" + i);
                }
                sec.addChangeHandler(this);
            }

            final String delimiter = getDateTimeService().getClockDelimeter();
            if (isReadonly()) {
                int h = 0;
                if (value != null) {
                    h = value.getHours();
                }
                if (getDateTimeService().isTwelveHourClock()) {
                    h -= h < 12 ? 0 : 12;
                }
                add(new VLabel(h < 10 ? "0" + h : "" + h));
            } else {
                add(hours);
            }

            if (getResolution() >= VDateField.RESOLUTION_MIN) {
                add(new VLabel(delimiter));
                if (isReadonly()) {
                    final int m = mins.getSelectedIndex();
                    add(new VLabel(m < 10 ? "0" + m : "" + m));
                } else {
                    add(mins);
                }
            }
            if (getResolution() >= VDateField.RESOLUTION_SEC) {
                add(new VLabel(delimiter));
                if (isReadonly()) {
                    final int s = sec.getSelectedIndex();
                    add(new VLabel(s < 10 ? "0" + s : "" + s));
                } else {
                    add(sec);
                }
            }
            if (getResolution() == VDateField.RESOLUTION_HOUR) {
                add(new VLabel(delimiter + "00")); // o'clock
            }
            if (getDateTimeService().isTwelveHourClock()) {
                add(new VLabel("&nbsp;"));
                if (isReadonly()) {
                    int i = 0;
                    if (value != null) {
                        i = (value.getHours() < 12) ? 0 : 1;
                    }
                    add(new VLabel(ampm.getItemText(i)));
                } else {
                    add(ampm);
                }
            }

            if (isReadonly()) {
                return;
            }

            // Update times
            updateTimes();

            ListBox lastDropDown = getLastDropDown();
            lastDropDown.addKeyDownHandler(new KeyDownHandler() {
                public void onKeyDown(KeyDownEvent event) {
                    boolean shiftKey = event.getNativeEvent().getShiftKey();
                    if (shiftKey) {
                        return;
                    } else {
                        int nativeKeyCode = event.getNativeKeyCode();
                        if (nativeKeyCode == KeyCodes.KEY_TAB) {
                            onTabOut(event);
                        }
                    }
                }
            });

        }

        private ListBox getLastDropDown() {
            int i = getWidgetCount() - 1;
            while (i >= 0) {
                Widget widget = getWidget(i);
                if (widget instanceof ListBox) {
                    return (ListBox) widget;
                }
                i--;
            }
            return null;
        }

        /**
         * Updates the valus to correspond to the values in value
         */
        public void updateTimes() {
            boolean selected = true;
            if (value == null) {
                value = new Date();
                selected = false;
            }
            if (getDateTimeService().isTwelveHourClock()) {
                int h = value.getHours();
                ampm.setSelectedIndex(h < 12 ? 0 : 1);
                h -= ampm.getSelectedIndex() * 12;
                hours.setSelectedIndex(h);
            } else {
                hours.setSelectedIndex(value.getHours());
            }
            if (getResolution() >= VDateField.RESOLUTION_MIN) {
                mins.setSelectedIndex(value.getMinutes());
            }
            if (getResolution() >= VDateField.RESOLUTION_SEC) {
                sec.setSelectedIndex(value.getSeconds());
            }
            if (getDateTimeService().isTwelveHourClock()) {
                ampm.setSelectedIndex(value.getHours() < 12 ? 0 : 1);
            }

            hours.setEnabled(isEnabled());
            if (mins != null) {
                mins.setEnabled(isEnabled());
            }
            if (sec != null) {
                sec.setEnabled(isEnabled());
            }
            if (ampm != null) {
                ampm.setEnabled(isEnabled());
            }

        }

        private int getMilliseconds() {
            return DateTimeService.getMilliseconds(value);
        }

        private DateTimeService getDateTimeService() {
            if (dateTimeService == null) {
                dateTimeService = new DateTimeService();
            }
            return dateTimeService;
        }

        /*
         * (non-Javadoc) VT
         * 
         * @see
         * com.google.gwt.event.dom.client.ChangeHandler#onChange(com.google.gwt
         * .event.dom.client.ChangeEvent)
         */
        public void onChange(ChangeEvent event) {
            /*
             * Value from dropdowns gets always set for the value. Like year and
             * month when resolution is month or year.
             */
            if (event.getSource() == hours) {
                int h = hours.getSelectedIndex();
                if (getDateTimeService().isTwelveHourClock()) {
                    h = h + ampm.getSelectedIndex() * 12;
                }
                value.setHours(h);
                if (timeChangeListener != null) {
                    timeChangeListener.changed(h, value.getMinutes(),
                            value.getSeconds(),
                            DateTimeService.getMilliseconds(value));
                }
                event.preventDefault();
                event.stopPropagation();
            } else if (event.getSource() == mins) {
                final int m = mins.getSelectedIndex();
                value.setMinutes(m);
                if (timeChangeListener != null) {
                    timeChangeListener.changed(value.getHours(), m,
                            value.getSeconds(),
                            DateTimeService.getMilliseconds(value));
                }
                event.preventDefault();
                event.stopPropagation();
            } else if (event.getSource() == sec) {
                final int s = sec.getSelectedIndex();
                value.setSeconds(s);
                if (timeChangeListener != null) {
                    timeChangeListener.changed(value.getHours(),
                            value.getMinutes(), s,
                            DateTimeService.getMilliseconds(value));
                }
                event.preventDefault();
                event.stopPropagation();
            } else if (event.getSource() == ampm) {
                final int h = hours.getSelectedIndex()
                        + (ampm.getSelectedIndex() * 12);
                value.setHours(h);
                if (timeChangeListener != null) {
                    timeChangeListener.changed(h, value.getMinutes(),
                            value.getSeconds(),
                            DateTimeService.getMilliseconds(value));
                }
                event.preventDefault();
                event.stopPropagation();
            }
        }

    }

    /**
     * A widget representing a single day in the calendar panel.
     */
    private class Day extends InlineHTML {
        private static final String BASECLASS = VDateField.CLASSNAME
                + "-calendarpanel-day";
        private final Date date;

        Day(Date date) {
            super("" + date.getDate());
            setStyleName(BASECLASS);
            this.date = date;
            addClickHandler(dayClickHandler);
        }

        public Date getDate() {
            return date;
        }
    }

    public Date getDate() {
        return value;
    }

    /**
     * If true should be returned if the panel will not be used after this
     * event.
     * 
     * @param event
     * @return
     */
    protected boolean onTabOut(DomEvent<?> event) {
        if (focusOutListener != null) {
            return focusOutListener.onFocusOut(event);
        }
        return false;
    }

    /**
     * A focus out listener is triggered when the panel loosed focus. This can
     * happen either after a user clicks outside the panel or tabs out.
     * 
     * @param listener
     *            The listener to trigger
     */
    public void setFocusOutListener(FocusOutListener listener) {
        focusOutListener = listener;
    }

    /**
     * The submit listener is called when the user selects a value from the
     * calender either by clicking the day or selects it by keyboard.
     * 
     * @param submitListener
     *            The listener to trigger
     */
    public void setSubmitListener(SubmitListener submitListener) {
        this.submitListener = submitListener;
    }

    /**
     * The given FocusChangeListener is notified when the focused date changes
     * by user either clicking on a new date or by using the keyboard.
     * 
     * @param listener
     *            The FocusChangeListener to be notified
     */
    public void setFocusChangeListener(FocusChangeListener listener) {
        focusChangeListener = listener;
    }

    /**
     * The time change listener is triggered when the user changes the time.
     * 
     * @param listener
     */
    public void setTimeChangeListener(TimeChangeListener listener) {
        timeChangeListener = listener;
    }

    /**
     * Returns the submit listener that listens to selection made from the panel
     * 
     * @return The listener or NULL if no listener has been set
     */
    public SubmitListener getSubmitListener() {
        return submitListener;
    }

    /*
     * (non-Javadoc)
     * 
     * @see
     * com.google.gwt.event.dom.client.BlurHandler#onBlur(com.google.gwt.event
     * .dom.client.BlurEvent)
     */
    public void onBlur(final BlurEvent event) {
        if (event.getSource() instanceof VCalendarPanel) {
            hasFocus = false;
            focusDay(null);
        }
    }

    /*
     * (non-Javadoc)
     * 
     * @see
     * com.google.gwt.event.dom.client.FocusHandler#onFocus(com.google.gwt.event
     * .dom.client.FocusEvent)
     */
    public void onFocus(FocusEvent event) {
        if (event.getSource() instanceof VCalendarPanel) {
            hasFocus = true;

            // Focuses the current day if the calendar shows the days
            if (focusedDay != null) {
                focusDay(focusedDate);
            }
        }
    }

    private static final String SUBPART_NEXT_MONTH = "nextmon";
    private static final String SUBPART_PREV_MONTH = "prevmon";

    private static final String SUBPART_NEXT_YEAR = "nexty";
    private static final String SUBPART_PREV_YEAR = "prevy";
    private static final String SUBPART_HOUR_SELECT = "h";
    private static final String SUBPART_MINUTE_SELECT = "m";
    private static final String SUBPART_SECS_SELECT = "s";
    private static final String SUBPART_MSECS_SELECT = "ms";
    private static final String SUBPART_AMPM_SELECT = "ampm";
    private static final String SUBPART_DAY = "day";
    private static final String SUBPART_MONTH_YEAR_HEADER = "header";

    public String getSubPartName(Element subElement) {
        if (contains(nextMonth, subElement)) {
            return SUBPART_NEXT_MONTH;
        } else if (contains(prevMonth, subElement)) {
            return SUBPART_PREV_MONTH;
        } else if (contains(nextYear, subElement)) {
            return SUBPART_NEXT_YEAR;
        } else if (contains(prevYear, subElement)) {
            return SUBPART_PREV_YEAR;
        } else if (contains(days, subElement)) {
            // Day, find out which dayOfMonth and use that as the identifier
            Day day = Util.findWidget(subElement, Day.class);
            if (day != null) {
                Date date = day.getDate();
                int id = date.getDate();
                // Zero or negative ids map to days of the preceding month,
                // past-the-end-of-month ids to days of the following month
                if (date.getMonth() < displayedMonth.getMonth()) {
                    id -= DateTimeService.getNumberOfDaysInMonth(date);
                } else if (date.getMonth() > displayedMonth.getMonth()) {
                    id += DateTimeService
                            .getNumberOfDaysInMonth(displayedMonth);
                }
                return SUBPART_DAY + id;
            }
        } else if (time != null) {
            if (contains(time.hours, subElement)) {
                return SUBPART_HOUR_SELECT;
            } else if (contains(time.mins, subElement)) {
                return SUBPART_MINUTE_SELECT;
            } else if (contains(time.sec, subElement)) {
                return SUBPART_SECS_SELECT;
            } else if (contains(time.ampm, subElement)) {
                return SUBPART_AMPM_SELECT;

            }
        } else if (getCellFormatter().getElement(0, 2).isOrHasChild(subElement)) {
            return SUBPART_MONTH_YEAR_HEADER;
        }

        return null;
    }

    /**
     * Checks if subElement is inside the widget DOM hierarchy.
     * 
     * @param w
     * @param subElement
     * @return true if {@code w} is a parent of subElement, false otherwise.
     */
    private boolean contains(Widget w, Element subElement) {
        if (w == null || w.getElement() == null) {
            return false;
        }

        return w.getElement().isOrHasChild(subElement);
    }

    public Element getSubPartElement(String subPart) {
        if (SUBPART_NEXT_MONTH.equals(subPart)) {
            return nextMonth.getElement();
        }
        if (SUBPART_PREV_MONTH.equals(subPart)) {
            return prevMonth.getElement();
        }
        if (SUBPART_NEXT_YEAR.equals(subPart)) {
            return nextYear.getElement();
        }
        if (SUBPART_PREV_YEAR.equals(subPart)) {
            return prevYear.getElement();
        }
        if (SUBPART_HOUR_SELECT.equals(subPart)) {
            return time.hours.getElement();
        }
        if (SUBPART_MINUTE_SELECT.equals(subPart)) {
            return time.mins.getElement();
        }
        if (SUBPART_SECS_SELECT.equals(subPart)) {
            return time.sec.getElement();
        }
        if (SUBPART_AMPM_SELECT.equals(subPart)) {
            return time.ampm.getElement();
        }
        if (subPart.startsWith(SUBPART_DAY)) {
            // Zero or negative ids map to days in the preceding month,
            // past-the-end-of-month ids to days in the following month
            int dayOfMonth = Integer.parseInt(subPart.substring(SUBPART_DAY
                    .length()));
            Date date = new Date(displayedMonth.getYear(),
                    displayedMonth.getMonth(), dayOfMonth);
            Iterator<Widget> iter = days.iterator();
            while (iter.hasNext()) {
                Widget w = iter.next();
                if (w instanceof Day) {
                    Day day = (Day) w;
                    if (day.getDate().equals(date)) {
                        return day.getElement();
                    }
                }
            }
        }

        if (SUBPART_MONTH_YEAR_HEADER.equals(subPart)) {
            return (Element) getCellFormatter().getElement(0, 2).getChild(0);
        }
        return null;
    }

    @Override
    protected void onDetach() {
        super.onDetach();
        if (mouseTimer != null) {
            mouseTimer.cancel();
        }
    }
}
=======
/*
@VaadinApache2LicenseForJavaFiles@
 */

package com.vaadin.terminal.gwt.client.ui;

import java.util.Date;
import java.util.Iterator;

import com.google.gwt.dom.client.Node;
import com.google.gwt.event.dom.client.BlurEvent;
import com.google.gwt.event.dom.client.BlurHandler;
import com.google.gwt.event.dom.client.ChangeEvent;
import com.google.gwt.event.dom.client.ChangeHandler;
import com.google.gwt.event.dom.client.ClickEvent;
import com.google.gwt.event.dom.client.ClickHandler;
import com.google.gwt.event.dom.client.DomEvent;
import com.google.gwt.event.dom.client.FocusEvent;
import com.google.gwt.event.dom.client.FocusHandler;
import com.google.gwt.event.dom.client.KeyCodes;
import com.google.gwt.event.dom.client.KeyDownEvent;
import com.google.gwt.event.dom.client.KeyDownHandler;
import com.google.gwt.event.dom.client.KeyPressEvent;
import com.google.gwt.event.dom.client.KeyPressHandler;
import com.google.gwt.event.dom.client.MouseDownEvent;
import com.google.gwt.event.dom.client.MouseDownHandler;
import com.google.gwt.event.dom.client.MouseOutEvent;
import com.google.gwt.event.dom.client.MouseOutHandler;
import com.google.gwt.event.dom.client.MouseUpEvent;
import com.google.gwt.event.dom.client.MouseUpHandler;
import com.google.gwt.user.client.Element;
import com.google.gwt.user.client.Timer;
import com.google.gwt.user.client.ui.Button;
import com.google.gwt.user.client.ui.FlexTable;
import com.google.gwt.user.client.ui.FlowPanel;
import com.google.gwt.user.client.ui.InlineHTML;
import com.google.gwt.user.client.ui.ListBox;
import com.google.gwt.user.client.ui.Widget;
import com.vaadin.terminal.gwt.client.BrowserInfo;
import com.vaadin.terminal.gwt.client.DateTimeService;
import com.vaadin.terminal.gwt.client.Util;
import com.vaadin.terminal.gwt.client.VConsole;

@SuppressWarnings("deprecation")
public class VCalendarPanel extends FocusableFlexTable implements
        KeyDownHandler, KeyPressHandler, MouseOutHandler, MouseDownHandler,
        MouseUpHandler, BlurHandler, FocusHandler, SubPartAware {

    public interface SubmitListener {

        /**
         * Called when calendar user triggers a submitting operation in calendar
         * panel. Eg. clicking on day or hitting enter.
         */
        void onSubmit();

        /**
         * On eg. ESC key.
         */
        void onCancel();
    }

    /**
     * Blur listener that listens to blur event from the panel
     */
    public interface FocusOutListener {
        /**
         * @return true if the calendar panel is not used after focus moves out
         */
        boolean onFocusOut(DomEvent<?> event);
    }

    /**
     * FocusChangeListener is notified when the panel changes its _focused_
     * value.
     */
    public interface FocusChangeListener {
        void focusChanged(Date focusedDate);
    }

    /**
     * Dispatches an event when the panel when time is changed
     */
    public interface TimeChangeListener {

        void changed(int hour, int min, int sec, int msec);
    }

    /**
     * Represents a Date button in the calendar
     */
    private class VEventButton extends Button {
        public VEventButton() {
            addMouseDownHandler(VCalendarPanel.this);
            addMouseOutHandler(VCalendarPanel.this);
            addMouseUpHandler(VCalendarPanel.this);
        }
    }

    private static final String CN_FOCUSED = "focused";

    private static final String CN_TODAY = "today";

    private static final String CN_SELECTED = "selected";

    private static final String CN_OFFMONTH = "offmonth";

    /**
     * Represents a click handler for when a user selects a value by using the
     * mouse
     */
    private ClickHandler dayClickHandler = new ClickHandler() {
        /*
         * (non-Javadoc)
         * 
         * @see
         * com.google.gwt.event.dom.client.ClickHandler#onClick(com.google.gwt
         * .event.dom.client.ClickEvent)
         */
        public void onClick(ClickEvent event) {
            Day day = (Day) event.getSource();
            focusDay(day.getDate());
            selectFocused();
            onSubmit();
        }
    };

    private VEventButton prevYear;

    private VEventButton nextYear;

    private VEventButton prevMonth;

    private VEventButton nextMonth;

    private VTime time;

    private FlexTable days = new FlexTable();

    private int resolution = VDateField.RESOLUTION_YEAR;

    private int focusedRow;

    private Timer mouseTimer;

    private Date value;

    private boolean enabled = true;

    private boolean readonly = false;

    private DateTimeService dateTimeService;

    private boolean showISOWeekNumbers;

    private Date displayedMonth;

    private Date focusedDate;

    private Day selectedDay;

    private Day focusedDay;

    private FocusOutListener focusOutListener;

    private SubmitListener submitListener;

    private FocusChangeListener focusChangeListener;

    private TimeChangeListener timeChangeListener;

    private boolean hasFocus = false;

    public VCalendarPanel() {

        setStyleName(VDateField.CLASSNAME + "-calendarpanel");

        /*
         * Firefox auto-repeat works correctly only if we use a key press
         * handler, other browsers handle it correctly when using a key down
         * handler
         */
        if (BrowserInfo.get().isGecko()) {
            addKeyPressHandler(this);
        } else {
            addKeyDownHandler(this);
        }
        addFocusHandler(this);
        addBlurHandler(this);

    }

    /**
     * Sets the focus to given date in the current view. Used when moving in the
     * calendar with the keyboard.
     * 
     * @param date
     *            A Date representing the day of month to be focused. Must be
     *            one of the days currently visible.
     */
    private void focusDay(Date date) {
        // Only used when calender body is present
        if (resolution > VDateField.RESOLUTION_MONTH) {
            if (focusedDay != null) {
                focusedDay.removeStyleDependentName(CN_FOCUSED);
            }

            if (date != null && focusedDate != null) {
                focusedDate.setTime(date.getTime());
                int rowCount = days.getRowCount();
                for (int i = 0; i < rowCount; i++) {
                    int cellCount = days.getCellCount(i);
                    for (int j = 0; j < cellCount; j++) {
                        Widget widget = days.getWidget(i, j);
                        if (widget != null && widget instanceof Day) {
                            Day curday = (Day) widget;
                            if (curday.getDate().equals(date)) {
                                curday.addStyleDependentName(CN_FOCUSED);
                                focusedDay = curday;
                                focusedRow = i;
                                return;
                            }
                        }
                    }
                }
            }
        }
    }

    /**
     * Sets the selection highlight to a given day in the current view
     * 
     * @param date
     *            A Date representing the day of month to be selected. Must be
     *            one of the days currently visible.
     * 
     */
    private void selectDate(Date date) {
        if (selectedDay != null) {
            selectedDay.removeStyleDependentName(CN_SELECTED);
        }

        int rowCount = days.getRowCount();
        for (int i = 0; i < rowCount; i++) {
            int cellCount = days.getCellCount(i);
            for (int j = 0; j < cellCount; j++) {
                Widget widget = days.getWidget(i, j);
                if (widget != null && widget instanceof Day) {
                    Day curday = (Day) widget;
                    if (curday.getDate().equals(date)) {
                        curday.addStyleDependentName(CN_SELECTED);
                        selectedDay = curday;
                        return;
                    }
                }
            }
        }
    }

    /**
     * Updates year, month, day from focusedDate to value
     */
    private void selectFocused() {
        if (focusedDate != null) {
            if (value == null) {
                // No previously selected value (set to null on server side).
                // Create a new date using current date and time
                value = new Date();
            }
            /*
             * #5594 set Date (day) to 1 in order to prevent any kind of
             * wrapping of months when later setting the month. (e.g. 31 ->
             * month with 30 days -> wraps to the 1st of the following month,
             * e.g. 31st of May -> 31st of April = 1st of May)
             */
            value.setDate(1);
            if (value.getYear() != focusedDate.getYear()) {
                value.setYear(focusedDate.getYear());
            }
            if (value.getMonth() != focusedDate.getMonth()) {
                value.setMonth(focusedDate.getMonth());
            }
            if (value.getDate() != focusedDate.getDate()) {
            }
            // We always need to set the date, even if it hasn't changed, since
            // it was forced to 1 above.
            value.setDate(focusedDate.getDate());

            selectDate(focusedDate);
        } else {
            VConsole.log("Trying to select a the focused date which is NULL!");
        }
    }

    protected boolean onValueChange() {
        return false;
    }

    public int getResolution() {
        return resolution;
    }

    public void setResolution(int resolution) {
        this.resolution = resolution;
        if (time != null) {
            time.removeFromParent();
            time = null;
        }
    }

    private boolean isReadonly() {
        return readonly;
    }

    private boolean isEnabled() {
        return enabled;
    }

    private void clearCalendarBody(boolean remove) {
        if (!remove) {
            // Leave the cells in place but clear their contents

            // This has the side effect of ensuring that the calendar always
            // contain 7 rows.
            for (int row = 1; row < 7; row++) {
                for (int col = 0; col < 8; col++) {
                    days.setHTML(row, col, "&nbsp;");
                }
            }
        } else if (getRowCount() > 1) {
            removeRow(1);
            days.clear();
        }
    }

    /**
     * Builds the top buttons and current month and year header.
     * 
     * @param needsMonth
     *            Should the month buttons be visible?
     */
    private void buildCalendarHeader(boolean needsMonth) {

        getRowFormatter().addStyleName(0,
                VDateField.CLASSNAME + "-calendarpanel-header");

        if (prevMonth == null && needsMonth) {
            prevMonth = new VEventButton();
            prevMonth.setHTML("&lsaquo;");
            prevMonth.setStyleName("v-button-prevmonth");
            prevMonth.setTabIndex(-1);
            nextMonth = new VEventButton();
            nextMonth.setHTML("&rsaquo;");
            nextMonth.setStyleName("v-button-nextmonth");
            nextMonth.setTabIndex(-1);
            getFlexCellFormatter().setStyleName(0, 3,
                    VDateField.CLASSNAME + "-calendarpanel-nextmonth");
            getFlexCellFormatter().setStyleName(0, 1,
                    VDateField.CLASSNAME + "-calendarpanel-prevmonth");

            setWidget(0, 3, nextMonth);
            setWidget(0, 1, prevMonth);
        } else if (prevMonth != null && !needsMonth) {
            // Remove month traverse buttons
            remove(prevMonth);
            remove(nextMonth);
            prevMonth = null;
            nextMonth = null;
        }

        if (prevYear == null) {
            prevYear = new VEventButton();
            prevYear.setHTML("&laquo;");
            prevYear.setStyleName("v-button-prevyear");
            prevYear.setTabIndex(-1);
            nextYear = new VEventButton();
            nextYear.setHTML("&raquo;");
            nextYear.setStyleName("v-button-nextyear");
            nextYear.setTabIndex(-1);
            setWidget(0, 0, prevYear);
            setWidget(0, 4, nextYear);
            getFlexCellFormatter().setStyleName(0, 0,
                    VDateField.CLASSNAME + "-calendarpanel-prevyear");
            getFlexCellFormatter().setStyleName(0, 4,
                    VDateField.CLASSNAME + "-calendarpanel-nextyear");
        }

        final String monthName = needsMonth ? getDateTimeService().getMonth(
                focusedDate.getMonth()) : "";
        final int year = focusedDate.getYear() + 1900;
        getFlexCellFormatter().setStyleName(0, 2,
                VDateField.CLASSNAME + "-calendarpanel-month");
        setHTML(0, 2, "<span class=\"" + VDateField.CLASSNAME
                + "-calendarpanel-month\">" + monthName + " " + year
                + "</span>");
    }

    private DateTimeService getDateTimeService() {
        return dateTimeService;
    }

    public void setDateTimeService(DateTimeService dateTimeService) {
        this.dateTimeService = dateTimeService;
    }

    /**
     * Returns whether ISO 8601 week numbers should be shown in the value
     * selector or not. ISO 8601 defines that a week always starts with a Monday
     * so the week numbers are only shown if this is the case.
     * 
     * @return true if week number should be shown, false otherwise
     */
    public boolean isShowISOWeekNumbers() {
        return showISOWeekNumbers;
    }

    public void setShowISOWeekNumbers(boolean showISOWeekNumbers) {
        this.showISOWeekNumbers = showISOWeekNumbers;
    }

    /**
     * Builds the day and time selectors of the calendar.
     */
    private void buildCalendarBody() {

        final int weekColumn = 0;
        final int firstWeekdayColumn = 1;
        final int headerRow = 0;

        setWidget(1, 0, days);
        setCellPadding(0);
        setCellSpacing(0);
        getFlexCellFormatter().setColSpan(1, 0, 5);
        getFlexCellFormatter().setStyleName(1, 0,
                VDateField.CLASSNAME + "-calendarpanel-body");

        days.getFlexCellFormatter().setStyleName(headerRow, weekColumn,
                "v-week");
        days.setHTML(headerRow, weekColumn, "<strong></strong>");
        // Hide the week column if week numbers are not to be displayed.
        days.getFlexCellFormatter().setVisible(headerRow, weekColumn,
                isShowISOWeekNumbers());

        days.getRowFormatter().setStyleName(headerRow,
                VDateField.CLASSNAME + "-calendarpanel-weekdays");

        if (isShowISOWeekNumbers()) {
            days.getFlexCellFormatter().setStyleName(headerRow, weekColumn,
                    "v-first");
            days.getFlexCellFormatter().setStyleName(headerRow,
                    firstWeekdayColumn, "");
            days.getRowFormatter().addStyleName(headerRow,
                    VDateField.CLASSNAME + "-calendarpanel-weeknumbers");
        } else {
            days.getFlexCellFormatter().setStyleName(headerRow, weekColumn, "");
            days.getFlexCellFormatter().setStyleName(headerRow,
                    firstWeekdayColumn, "v-first");
        }

        days.getFlexCellFormatter().setStyleName(headerRow,
                firstWeekdayColumn + 6, "v-last");

        // Print weekday names
        final int firstDay = getDateTimeService().getFirstDayOfWeek();
        for (int i = 0; i < 7; i++) {
            int day = i + firstDay;
            if (day > 6) {
                day = 0;
            }
            if (getResolution() > VDateField.RESOLUTION_MONTH) {
                days.setHTML(headerRow, firstWeekdayColumn + i, "<strong>"
                        + getDateTimeService().getShortDay(day) + "</strong>");
            } else {
                days.setHTML(headerRow, firstWeekdayColumn + i, "");
            }
        }

        // today must have zeroed hours, minutes, seconds, and milliseconds
        final Date tmp = new Date();
        final Date today = new Date(tmp.getYear(), tmp.getMonth(),
                tmp.getDate());

        final int startWeekDay = getDateTimeService().getStartWeekDay(
                focusedDate);
        final Date curr = (Date) focusedDate.clone();
        // Start from the first day of the week that at least partially belongs
        // to the current month
        curr.setDate(-startWeekDay);

        // No month has more than 6 weeks so 6 is a safe maximum for rows.
        for (int weekOfMonth = 1; weekOfMonth < 7; weekOfMonth++) {
            for (int dayOfWeek = 0; dayOfWeek < 7; dayOfWeek++) {

                // Actually write the day of month
                Day day = new Day((Date) curr.clone());

                if (curr.equals(value)) {
                    day.addStyleDependentName(CN_SELECTED);
                    selectedDay = day;
                }
                if (curr.equals(today)) {
                    day.addStyleDependentName(CN_TODAY);
                }
                if (curr.equals(focusedDate)) {
                    focusedDay = day;
                    focusedRow = weekOfMonth;
                    if (hasFocus) {
                        day.addStyleDependentName(CN_FOCUSED);
                    }
                }
                if (curr.getMonth() != focusedDate.getMonth()) {
                    day.addStyleDependentName(CN_OFFMONTH);
                }

                days.setWidget(weekOfMonth, firstWeekdayColumn + dayOfWeek, day);

                // ISO week numbers if requested
                days.getCellFormatter().setVisible(weekOfMonth, weekColumn,
                        isShowISOWeekNumbers());
                if (isShowISOWeekNumbers()) {
                    final String baseCssClass = VDateField.CLASSNAME
                            + "-calendarpanel-weeknumber";
                    String weekCssClass = baseCssClass;

                    int weekNumber = DateTimeService.getISOWeekNumber(curr);

                    days.setHTML(weekOfMonth, 0, "<span class=\""
                            + weekCssClass + "\"" + ">" + weekNumber
                            + "</span>");
                }
                curr.setDate(curr.getDate() + 1);
            }
        }
    }

    /**
     * Do we need the time selector
     * 
     * @return True if it is required
     */
    private boolean isTimeSelectorNeeded() {
        return getResolution() > VDateField.RESOLUTION_DAY;
    }

    /**
     * Updates the calendar and text field with the selected dates.
     */
    public void renderCalendar() {
        if (focusedDate == null) {
            focusedDate = new Date();
        }

        if (getResolution() <= VDateField.RESOLUTION_MONTH
                && focusChangeListener != null) {
            focusChangeListener.focusChanged(new Date(focusedDate.getTime()));
        }

        final boolean needsMonth = getResolution() > VDateField.RESOLUTION_YEAR;
        boolean needsBody = getResolution() >= VDateField.RESOLUTION_DAY;
        buildCalendarHeader(needsMonth);
        clearCalendarBody(!needsBody);
        if (needsBody) {
            buildCalendarBody();
        }

        if (isTimeSelectorNeeded() && time == null) {
            time = new VTime();
            setWidget(2, 0, time);
            getFlexCellFormatter().setColSpan(2, 0, 5);
            getFlexCellFormatter().setStyleName(2, 0,
                    VDateField.CLASSNAME + "-calendarpanel-time");
        } else if (isTimeSelectorNeeded()) {
            time.updateTimes();
        } else if (time != null) {
            remove(time);
        }

    }

    /**
     * Selects the next month
     */
    private void focusNextMonth() {

        int currentMonth = focusedDate.getMonth();
        focusedDate.setMonth(currentMonth + 1);
        int requestedMonth = (currentMonth + 1) % 12;

        /*
         * If the selected value was e.g. 31.3 the new value would be 31.4 but
         * this value is invalid so the new value will be 1.5. This is taken
         * care of by decreasing the value until we have the correct month.
         */
        while (focusedDate.getMonth() != requestedMonth) {
            focusedDate.setDate(focusedDate.getDate() - 1);
        }
        displayedMonth.setMonth(displayedMonth.getMonth() + 1);

        renderCalendar();
    }

    /**
     * Selects the previous month
     */
    private void focusPreviousMonth() {
        int currentMonth = focusedDate.getMonth();
        focusedDate.setMonth(currentMonth - 1);

        /*
         * If the selected value was e.g. 31.12 the new value would be 31.11 but
         * this value is invalid so the new value will be 1.12. This is taken
         * care of by decreasing the value until we have the correct month.
         */
        while (focusedDate.getMonth() == currentMonth) {
            focusedDate.setDate(focusedDate.getDate() - 1);
        }
        displayedMonth.setMonth(displayedMonth.getMonth() - 1);

        renderCalendar();
    }

    /**
     * Selects the previous year
     */
    private void focusPreviousYear(int years) {
        focusedDate.setYear(focusedDate.getYear() - years);
        displayedMonth.setYear(displayedMonth.getYear() - years);
        renderCalendar();
    }

    /**
     * Selects the next year
     */
    private void focusNextYear(int years) {
        focusedDate.setYear(focusedDate.getYear() + years);
        displayedMonth.setYear(displayedMonth.getYear() + years);
        renderCalendar();
    }

    /**
     * Handles a user click on the component
     * 
     * @param sender
     *            The component that was clicked
     * @param updateVariable
     *            Should the value field be updated
     * 
     */
    private void processClickEvent(Widget sender) {
        if (!isEnabled() || isReadonly()) {
            return;
        }
        if (sender == prevYear) {
            focusPreviousYear(1);
        } else if (sender == nextYear) {
            focusNextYear(1);
        } else if (sender == prevMonth) {
            focusPreviousMonth();
        } else if (sender == nextMonth) {
            focusNextMonth();
        }
    }

    /*
     * (non-Javadoc)
     * 
     * @see
     * com.google.gwt.event.dom.client.KeyDownHandler#onKeyDown(com.google.gwt
     * .event.dom.client.KeyDownEvent)
     */
    public void onKeyDown(KeyDownEvent event) {
        handleKeyPress(event);
    }

    /*
     * (non-Javadoc)
     * 
     * @see
     * com.google.gwt.event.dom.client.KeyPressHandler#onKeyPress(com.google
     * .gwt.event.dom.client.KeyPressEvent)
     */
    public void onKeyPress(KeyPressEvent event) {
        handleKeyPress(event);
    }

    /**
     * Handles the keypress from both the onKeyPress event and the onKeyDown
     * event
     * 
     * @param event
     *            The keydown/keypress event
     */
    private void handleKeyPress(DomEvent<?> event) {
        if (time != null
                && time.getElement().isOrHasChild(
                        (Node) event.getNativeEvent().getEventTarget().cast())) {
            int nativeKeyCode = event.getNativeEvent().getKeyCode();
            if (nativeKeyCode == getSelectKey()) {
                onSubmit(); // submit happens if enter key hit down on listboxes
                event.preventDefault();
                event.stopPropagation();
            }
            return;
        }

        // Check tabs
        int keycode = event.getNativeEvent().getKeyCode();
        if (keycode == KeyCodes.KEY_TAB && event.getNativeEvent().getShiftKey()) {
            if (onTabOut(event)) {
                return;
            }
        }

        // Handle the navigation
        if (handleNavigation(keycode, event.getNativeEvent().getCtrlKey()
                || event.getNativeEvent().getMetaKey(), event.getNativeEvent()
                .getShiftKey())) {
            event.preventDefault();
        }

    }

    /**
     * Notifies submit-listeners of a submit event
     */
    private void onSubmit() {
        if (getSubmitListener() != null) {
            getSubmitListener().onSubmit();
        }
    }

    /**
     * Notifies submit-listeners of a cancel event
     */
    private void onCancel() {
        if (getSubmitListener() != null) {
            getSubmitListener().onCancel();
        }
    }

    /**
     * Handles the keyboard navigation when the resolution is set to years.
     * 
     * @param keycode
     *            The keycode to process
     * @param ctrl
     *            Is ctrl pressed?
     * @param shift
     *            is shift pressed
     * @return Returns true if the keycode was processed, else false
     */
    protected boolean handleNavigationYearMode(int keycode, boolean ctrl,
            boolean shift) {

        // Ctrl and Shift selection not supported
        if (ctrl || shift) {
            return false;
        }

        else if (keycode == getPreviousKey()) {
            focusNextYear(10); // Add 10 years
            return true;
        }

        else if (keycode == getForwardKey()) {
            focusNextYear(1); // Add 1 year
            return true;
        }

        else if (keycode == getNextKey()) {
            focusPreviousYear(10); // Subtract 10 years
            return true;
        }

        else if (keycode == getBackwardKey()) {
            focusPreviousYear(1); // Subtract 1 year
            return true;

        } else if (keycode == getSelectKey()) {
            value = (Date) focusedDate.clone();
            onSubmit();
            return true;

        } else if (keycode == getResetKey()) {
            // Restore showing value the selected value
            focusedDate.setTime(value.getTime());
            renderCalendar();
            return true;

        } else if (keycode == getCloseKey()) {
            // TODO fire listener, on users responsibility??

            return true;
        }
        return false;
    }

    /**
     * Handle the keyboard navigation when the resolution is set to MONTH
     * 
     * @param keycode
     *            The keycode to handle
     * @param ctrl
     *            Was the ctrl key pressed?
     * @param shift
     *            Was the shift key pressed?
     * @return
     */
    protected boolean handleNavigationMonthMode(int keycode, boolean ctrl,
            boolean shift) {

        // Ctrl selection not supported
        if (ctrl) {
            return false;

        } else if (keycode == getPreviousKey()) {
            focusNextYear(1); // Add 1 year
            return true;

        } else if (keycode == getForwardKey()) {
            focusNextMonth(); // Add 1 month
            return true;

        } else if (keycode == getNextKey()) {
            focusPreviousYear(1); // Subtract 1 year
            return true;

        } else if (keycode == getBackwardKey()) {
            focusPreviousMonth(); // Subtract 1 month
            return true;

        } else if (keycode == getSelectKey()) {
            value = (Date) focusedDate.clone();
            onSubmit();
            return true;

        } else if (keycode == getResetKey()) {
            // Restore showing value the selected value
            focusedDate.setTime(value.getTime());
            renderCalendar();
            return true;

        } else if (keycode == getCloseKey() || keycode == KeyCodes.KEY_TAB) {

            // TODO fire close event

            return true;
        }

        return false;
    }

    /**
     * Handle keyboard navigation what the resolution is set to DAY
     * 
     * @param keycode
     *            The keycode to handle
     * @param ctrl
     *            Was the ctrl key pressed?
     * @param shift
     *            Was the shift key pressed?
     * @return Return true if the key press was handled by the method, else
     *         return false.
     */
    protected boolean handleNavigationDayMode(int keycode, boolean ctrl,
            boolean shift) {

        // Ctrl key is not in use
        if (ctrl) {
            return false;
        }

        /*
         * Jumps to the next day.
         */
        if (keycode == getForwardKey() && !shift) {
            // Calculate new showing value

            Date newCurrentDate = (Date) focusedDate.clone();

            newCurrentDate.setDate(newCurrentDate.getDate() + 1);

            if (newCurrentDate.getMonth() == focusedDate.getMonth()) {
                // Month did not change, only move the selection
                focusDay(newCurrentDate);
            } else {
                // If the month changed we need to re-render the calendar
                focusedDate.setDate(focusedDate.getDate() + 1);
                renderCalendar();
            }

            return true;

            /*
             * Jumps to the previous day
             */
        } else if (keycode == getBackwardKey() && !shift) {
            // Calculate new showing value
            Date newCurrentDate = (Date) focusedDate.clone();
            newCurrentDate.setDate(newCurrentDate.getDate() - 1);

            if (newCurrentDate.getMonth() == focusedDate.getMonth()) {
                // Month did not change, only move the selection
                focusDay(newCurrentDate);
            } else {
                // If the month changed we need to re-render the calendar
                focusedDate.setDate(focusedDate.getDate() - 1);
                renderCalendar();
            }

            return true;

            /*
             * Jumps one week back in the calendar
             */
        } else if (keycode == getPreviousKey() && !shift) {
            // Calculate new showing value
            Date newCurrentDate = (Date) focusedDate.clone();
            newCurrentDate.setDate(newCurrentDate.getDate() - 7);

            if (newCurrentDate.getMonth() == focusedDate.getMonth()
                    && focusedRow > 1) {
                // Month did not change, only move the selection
                focusDay(newCurrentDate);
            } else {
                // If the month changed we need to re-render the calendar
                focusedDate = newCurrentDate;
                renderCalendar();
            }

            return true;

            /*
             * Jumps one week forward in the calendar
             */
        } else if (keycode == getNextKey() && !ctrl && !shift) {
            // Calculate new showing value
            Date newCurrentDate = (Date) focusedDate.clone();
            newCurrentDate.setDate(newCurrentDate.getDate() + 7);

            if (newCurrentDate.getMonth() == focusedDate.getMonth()) {
                // Month did not change, only move the selection
                focusDay(newCurrentDate);
            } else {
                // If the month changed we need to re-render the calendar
                focusedDate = newCurrentDate;
                renderCalendar();

            }

            return true;

            /*
             * Selects the value that is chosen
             */
        } else if (keycode == getSelectKey() && !shift) {
            selectFocused();
            onSubmit(); // submit
            return true;
        } else if (keycode == getCloseKey()) {
            onCancel();
            // TODO close event

            return true;

            /*
             * Jumps to the next month
             */
        } else if (shift && keycode == getForwardKey()) {
            focusNextMonth();
            return true;

            /*
             * Jumps to the previous month
             */
        } else if (shift && keycode == getBackwardKey()) {
            focusPreviousMonth();
            return true;

            /*
             * Jumps to the next year
             */
        } else if (shift && keycode == getPreviousKey()) {
            focusNextYear(1);
            return true;

            /*
             * Jumps to the previous year
             */
        } else if (shift && keycode == getNextKey()) {
            focusPreviousYear(1);
            return true;

            /*
             * Resets the selection
             */
        } else if (keycode == getResetKey() && !shift) {
            // Restore showing value the selected value
            focusedDate.setTime(value.getTime());
            renderCalendar();
            return true;
        }

        return false;
    }

    /**
     * Handles the keyboard navigation
     * 
     * @param keycode
     *            The key code that was pressed
     * @param ctrl
     *            Was the ctrl key pressed
     * @param shift
     *            Was the shift key pressed
     * @return Return true if key press was handled by the component, else
     *         return false
     */
    protected boolean handleNavigation(int keycode, boolean ctrl, boolean shift) {
        if (!isEnabled() || isReadonly()) {
            return false;
        }

        else if (resolution == VDateField.RESOLUTION_YEAR) {
            return handleNavigationYearMode(keycode, ctrl, shift);
        }

        else if (resolution == VDateField.RESOLUTION_MONTH) {
            return handleNavigationMonthMode(keycode, ctrl, shift);
        }

        else if (resolution == VDateField.RESOLUTION_DAY) {
            return handleNavigationDayMode(keycode, ctrl, shift);
        }

        else {
            return handleNavigationDayMode(keycode, ctrl, shift);
        }

    }

    /**
     * Returns the reset key which will reset the calendar to the previous
     * selection. By default this is backspace but it can be overriden to change
     * the key to whatever you want.
     * 
     * @return
     */
    protected int getResetKey() {
        return KeyCodes.KEY_BACKSPACE;
    }

    /**
     * Returns the select key which selects the value. By default this is the
     * enter key but it can be changed to whatever you like by overriding this
     * method.
     * 
     * @return
     */
    protected int getSelectKey() {
        return KeyCodes.KEY_ENTER;
    }

    /**
     * Returns the key that closes the popup window if this is a VPopopCalendar.
     * Else this does nothing. By default this is the Escape key but you can
     * change the key to whatever you want by overriding this method.
     * 
     * @return
     */
    protected int getCloseKey() {
        return KeyCodes.KEY_ESCAPE;
    }

    /**
     * The key that selects the next day in the calendar. By default this is the
     * right arrow key but by overriding this method it can be changed to
     * whatever you like.
     * 
     * @return
     */
    protected int getForwardKey() {
        return KeyCodes.KEY_RIGHT;
    }

    /**
     * The key that selects the previous day in the calendar. By default this is
     * the left arrow key but by overriding this method it can be changed to
     * whatever you like.
     * 
     * @return
     */
    protected int getBackwardKey() {
        return KeyCodes.KEY_LEFT;
    }

    /**
     * The key that selects the next week in the calendar. By default this is
     * the down arrow key but by overriding this method it can be changed to
     * whatever you like.
     * 
     * @return
     */
    protected int getNextKey() {
        return KeyCodes.KEY_DOWN;
    }

    /**
     * The key that selects the previous week in the calendar. By default this
     * is the up arrow key but by overriding this method it can be changed to
     * whatever you like.
     * 
     * @return
     */
    protected int getPreviousKey() {
        return KeyCodes.KEY_UP;
    }

    /*
     * (non-Javadoc)
     * 
     * @see
     * com.google.gwt.event.dom.client.MouseOutHandler#onMouseOut(com.google
     * .gwt.event.dom.client.MouseOutEvent)
     */
    public void onMouseOut(MouseOutEvent event) {
        if (mouseTimer != null) {
            mouseTimer.cancel();
        }
    }

    /*
     * (non-Javadoc)
     * 
     * @see
     * com.google.gwt.event.dom.client.MouseDownHandler#onMouseDown(com.google
     * .gwt.event.dom.client.MouseDownEvent)
     */
    public void onMouseDown(MouseDownEvent event) {
        // Allow user to click-n-hold for fast-forward or fast-rewind.
        // Timer is first used for a 500ms delay after mousedown. After that has
        // elapsed, another timer is triggered to go off every 150ms. Both
        // timers are cancelled on mouseup or mouseout.
        if (event.getSource() instanceof VEventButton) {
            final Widget sender = (Widget) event.getSource();
            processClickEvent(sender);
            mouseTimer = new Timer() {
                @Override
                public void run() {
                    mouseTimer = new Timer() {
                        @Override
                        public void run() {
                            processClickEvent(sender);
                        }
                    };
                    mouseTimer.scheduleRepeating(150);
                }
            };
            mouseTimer.schedule(500);
        }

    }

    /*
     * (non-Javadoc)
     * 
     * @see
     * com.google.gwt.event.dom.client.MouseUpHandler#onMouseUp(com.google.gwt
     * .event.dom.client.MouseUpEvent)
     */
    public void onMouseUp(MouseUpEvent event) {
        if (mouseTimer != null) {
            mouseTimer.cancel();
        }
    }

    /**
     * Sets the data of the Panel.
     * 
     * @param currentDate
     *            The date to set
     */
    public void setDate(Date currentDate) {

        // Check that we are not re-rendering an already active date
        if (currentDate == value && currentDate != null) {
            return;
        }

        Date oldDisplayedMonth = displayedMonth;
        value = currentDate;

        if (value == null) {
            focusedDate = displayedMonth = null;
        } else {
            focusedDate = (Date) value.clone();
            displayedMonth = (Date) value.clone();
        }

        // Re-render calendar if month or year of focused date has changed
        if (oldDisplayedMonth == null || value == null
                || oldDisplayedMonth.getYear() != value.getYear()
                || oldDisplayedMonth.getMonth() != value.getMonth()) {
            renderCalendar();
        } else {
            focusDay(currentDate);
            selectFocused();
        }

        if (!hasFocus) {
            focusDay((Date) null);
        }
    }

    /**
     * TimeSelector is a widget consisting of list boxes that modifie the Date
     * object that is given for.
     * 
     */
    public class VTime extends FlowPanel implements ChangeHandler {

        private ListBox hours;

        private ListBox mins;

        private ListBox sec;

        private ListBox msec;

        private ListBox ampm;

        /**
         * Constructor
         */
        public VTime() {
            super();
            setStyleName(VDateField.CLASSNAME + "-time");
            buildTime();
        }

        private ListBox createListBox() {
            ListBox lb = new ListBox();
            lb.setStyleName(VNativeSelect.CLASSNAME);
            lb.addChangeHandler(this);
            lb.addBlurHandler(VCalendarPanel.this);
            lb.addFocusHandler(VCalendarPanel.this);
            return lb;
        }

        /**
         * Constructs the ListBoxes and updates their value
         * 
         * @param redraw
         *            Should new instances of the listboxes be created
         */
        private void buildTime() {
            clear();

            hours = createListBox();
            if (getDateTimeService().isTwelveHourClock()) {
                hours.addItem("12");
                for (int i = 1; i < 12; i++) {
                    hours.addItem((i < 10) ? "0" + i : "" + i);
                }
            } else {
                for (int i = 0; i < 24; i++) {
                    hours.addItem((i < 10) ? "0" + i : "" + i);
                }
            }

            hours.addChangeHandler(this);
            if (getDateTimeService().isTwelveHourClock()) {
                ampm = createListBox();
                final String[] ampmText = getDateTimeService().getAmPmStrings();
                ampm.addItem(ampmText[0]);
                ampm.addItem(ampmText[1]);
                ampm.addChangeHandler(this);
            }

            if (getResolution() >= VDateField.RESOLUTION_MIN) {
                mins = createListBox();
                for (int i = 0; i < 60; i++) {
                    mins.addItem((i < 10) ? "0" + i : "" + i);
                }
                mins.addChangeHandler(this);
            }
            if (getResolution() >= VDateField.RESOLUTION_SEC) {
                sec = createListBox();
                for (int i = 0; i < 60; i++) {
                    sec.addItem((i < 10) ? "0" + i : "" + i);
                }
                sec.addChangeHandler(this);
            }
            if (getResolution() == VDateField.RESOLUTION_MSEC) {
                msec = createListBox();
                for (int i = 0; i < 1000; i++) {
                    if (i < 10) {
                        msec.addItem("00" + i);
                    } else if (i < 100) {
                        msec.addItem("0" + i);
                    } else {
                        msec.addItem("" + i);
                    }
                }
                msec.addChangeHandler(this);
            }

            final String delimiter = getDateTimeService().getClockDelimeter();
            if (isReadonly()) {
                int h = 0;
                if (value != null) {
                    h = value.getHours();
                }
                if (getDateTimeService().isTwelveHourClock()) {
                    h -= h < 12 ? 0 : 12;
                }
                add(new VLabel(h < 10 ? "0" + h : "" + h));
            } else {
                add(hours);
            }

            if (getResolution() >= VDateField.RESOLUTION_MIN) {
                add(new VLabel(delimiter));
                if (isReadonly()) {
                    final int m = mins.getSelectedIndex();
                    add(new VLabel(m < 10 ? "0" + m : "" + m));
                } else {
                    add(mins);
                }
            }
            if (getResolution() >= VDateField.RESOLUTION_SEC) {
                add(new VLabel(delimiter));
                if (isReadonly()) {
                    final int s = sec.getSelectedIndex();
                    add(new VLabel(s < 10 ? "0" + s : "" + s));
                } else {
                    add(sec);
                }
            }
            if (getResolution() == VDateField.RESOLUTION_MSEC) {
                add(new VLabel("."));
                if (isReadonly()) {
                    final int m = getMilliseconds();
                    final String ms = m < 100 ? "0" + m : "" + m;
                    add(new VLabel(m < 10 ? "0" + ms : ms));
                } else {
                    add(msec);
                }
            }
            if (getResolution() == VDateField.RESOLUTION_HOUR) {
                add(new VLabel(delimiter + "00")); // o'clock
            }
            if (getDateTimeService().isTwelveHourClock()) {
                add(new VLabel("&nbsp;"));
                if (isReadonly()) {
                    int i = 0;
                    if (value != null) {
                        i = (value.getHours() < 12) ? 0 : 1;
                    }
                    add(new VLabel(ampm.getItemText(i)));
                } else {
                    add(ampm);
                }
            }

            if (isReadonly()) {
                return;
            }

            // Update times
            updateTimes();

            ListBox lastDropDown = getLastDropDown();
            lastDropDown.addKeyDownHandler(new KeyDownHandler() {
                public void onKeyDown(KeyDownEvent event) {
                    boolean shiftKey = event.getNativeEvent().getShiftKey();
                    if (shiftKey) {
                        return;
                    } else {
                        int nativeKeyCode = event.getNativeKeyCode();
                        if (nativeKeyCode == KeyCodes.KEY_TAB) {
                            onTabOut(event);
                        }
                    }
                }
            });

        }

        private ListBox getLastDropDown() {
            int i = getWidgetCount() - 1;
            while (i >= 0) {
                Widget widget = getWidget(i);
                if (widget instanceof ListBox) {
                    return (ListBox) widget;
                }
                i--;
            }
            return null;
        }

        /**
         * Updates the valus to correspond to the values in value
         */
        public void updateTimes() {
            boolean selected = true;
            if (value == null) {
                value = new Date();
                selected = false;
            }
            if (getDateTimeService().isTwelveHourClock()) {
                int h = value.getHours();
                ampm.setSelectedIndex(h < 12 ? 0 : 1);
                h -= ampm.getSelectedIndex() * 12;
                hours.setSelectedIndex(h);
            } else {
                hours.setSelectedIndex(value.getHours());
            }
            if (getResolution() >= VDateField.RESOLUTION_MIN) {
                mins.setSelectedIndex(value.getMinutes());
            }
            if (getResolution() >= VDateField.RESOLUTION_SEC) {
                sec.setSelectedIndex(value.getSeconds());
            }
            if (getResolution() == VDateField.RESOLUTION_MSEC) {
                if (selected) {
                    msec.setSelectedIndex(getMilliseconds());
                } else {
                    msec.setSelectedIndex(0);
                }
            }
            if (getDateTimeService().isTwelveHourClock()) {
                ampm.setSelectedIndex(value.getHours() < 12 ? 0 : 1);
            }

            hours.setEnabled(isEnabled());
            if (mins != null) {
                mins.setEnabled(isEnabled());
            }
            if (sec != null) {
                sec.setEnabled(isEnabled());
            }
            if (msec != null) {
                msec.setEnabled(isEnabled());
            }
            if (ampm != null) {
                ampm.setEnabled(isEnabled());
            }

        }

        private int getMilliseconds() {
            return DateTimeService.getMilliseconds(value);
        }

        private DateTimeService getDateTimeService() {
            if (dateTimeService == null) {
                dateTimeService = new DateTimeService();
            }
            return dateTimeService;
        }

        /*
         * (non-Javadoc) VT
         * 
         * @see
         * com.google.gwt.event.dom.client.ChangeHandler#onChange(com.google.gwt
         * .event.dom.client.ChangeEvent)
         */
        public void onChange(ChangeEvent event) {
            /*
             * Value from dropdowns gets always set for the value. Like year and
             * month when resolution is month or year.
             */
            if (event.getSource() == hours) {
                int h = hours.getSelectedIndex();
                if (getDateTimeService().isTwelveHourClock()) {
                    h = h + ampm.getSelectedIndex() * 12;
                }
                value.setHours(h);
                if (timeChangeListener != null) {
                    timeChangeListener.changed(h, value.getMinutes(),
                            value.getSeconds(),
                            DateTimeService.getMilliseconds(value));
                }
                event.preventDefault();
                event.stopPropagation();
            } else if (event.getSource() == mins) {
                final int m = mins.getSelectedIndex();
                value.setMinutes(m);
                if (timeChangeListener != null) {
                    timeChangeListener.changed(value.getHours(), m,
                            value.getSeconds(),
                            DateTimeService.getMilliseconds(value));
                }
                event.preventDefault();
                event.stopPropagation();
            } else if (event.getSource() == sec) {
                final int s = sec.getSelectedIndex();
                value.setSeconds(s);
                if (timeChangeListener != null) {
                    timeChangeListener.changed(value.getHours(),
                            value.getMinutes(), s,
                            DateTimeService.getMilliseconds(value));
                }
                event.preventDefault();
                event.stopPropagation();
            } else if (event.getSource() == msec) {
                final int ms = msec.getSelectedIndex();
                DateTimeService.setMilliseconds(value, ms);
                if (timeChangeListener != null) {
                    timeChangeListener.changed(value.getHours(),
                            value.getMinutes(), value.getSeconds(), ms);
                }
                event.preventDefault();
                event.stopPropagation();
            } else if (event.getSource() == ampm) {
                final int h = hours.getSelectedIndex()
                        + (ampm.getSelectedIndex() * 12);
                value.setHours(h);
                if (timeChangeListener != null) {
                    timeChangeListener.changed(h, value.getMinutes(),
                            value.getSeconds(),
                            DateTimeService.getMilliseconds(value));
                }
                event.preventDefault();
                event.stopPropagation();
            }
        }

    }

    /**
     * A widget representing a single day in the calendar panel.
     */
    private class Day extends InlineHTML {
        private static final String BASECLASS = VDateField.CLASSNAME
                + "-calendarpanel-day";
        private final Date date;

        Day(Date date) {
            super("" + date.getDate());
            setStyleName(BASECLASS);
            this.date = date;
            addClickHandler(dayClickHandler);
        }

        public Date getDate() {
            return date;
        }
    }

    public Date getDate() {
        return value;
    }

    /**
     * If true should be returned if the panel will not be used after this
     * event.
     * 
     * @param event
     * @return
     */
    protected boolean onTabOut(DomEvent<?> event) {
        if (focusOutListener != null) {
            return focusOutListener.onFocusOut(event);
        }
        return false;
    }

    /**
     * A focus out listener is triggered when the panel loosed focus. This can
     * happen either after a user clicks outside the panel or tabs out.
     * 
     * @param listener
     *            The listener to trigger
     */
    public void setFocusOutListener(FocusOutListener listener) {
        focusOutListener = listener;
    }

    /**
     * The submit listener is called when the user selects a value from the
     * calender either by clicking the day or selects it by keyboard.
     * 
     * @param submitListener
     *            The listener to trigger
     */
    public void setSubmitListener(SubmitListener submitListener) {
        this.submitListener = submitListener;
    }

    /**
     * The given FocusChangeListener is notified when the focused date changes
     * by user either clicking on a new date or by using the keyboard.
     * 
     * @param listener
     *            The FocusChangeListener to be notified
     */
    public void setFocusChangeListener(FocusChangeListener listener) {
        focusChangeListener = listener;
    }

    /**
     * The time change listener is triggered when the user changes the time.
     * 
     * @param listener
     */
    public void setTimeChangeListener(TimeChangeListener listener) {
        timeChangeListener = listener;
    }

    /**
     * Returns the submit listener that listens to selection made from the panel
     * 
     * @return The listener or NULL if no listener has been set
     */
    public SubmitListener getSubmitListener() {
        return submitListener;
    }

    /*
     * (non-Javadoc)
     * 
     * @see
     * com.google.gwt.event.dom.client.BlurHandler#onBlur(com.google.gwt.event
     * .dom.client.BlurEvent)
     */
    public void onBlur(final BlurEvent event) {
        if (event.getSource() instanceof VCalendarPanel) {
            hasFocus = false;
            focusDay(null);
        }
    }

    /*
     * (non-Javadoc)
     * 
     * @see
     * com.google.gwt.event.dom.client.FocusHandler#onFocus(com.google.gwt.event
     * .dom.client.FocusEvent)
     */
    public void onFocus(FocusEvent event) {
        if (event.getSource() instanceof VCalendarPanel) {
            hasFocus = true;

            // Focuses the current day if the calendar shows the days
            if (focusedDay != null) {
                focusDay(focusedDate);
            }
        }
    }

    private static final String SUBPART_NEXT_MONTH = "nextmon";
    private static final String SUBPART_PREV_MONTH = "prevmon";

    private static final String SUBPART_NEXT_YEAR = "nexty";
    private static final String SUBPART_PREV_YEAR = "prevy";
    private static final String SUBPART_HOUR_SELECT = "h";
    private static final String SUBPART_MINUTE_SELECT = "m";
    private static final String SUBPART_SECS_SELECT = "s";
    private static final String SUBPART_MSECS_SELECT = "ms";
    private static final String SUBPART_AMPM_SELECT = "ampm";
    private static final String SUBPART_DAY = "day";
    private static final String SUBPART_MONTH_YEAR_HEADER = "header";

    public String getSubPartName(Element subElement) {
        if (contains(nextMonth, subElement)) {
            return SUBPART_NEXT_MONTH;
        } else if (contains(prevMonth, subElement)) {
            return SUBPART_PREV_MONTH;
        } else if (contains(nextYear, subElement)) {
            return SUBPART_NEXT_YEAR;
        } else if (contains(prevYear, subElement)) {
            return SUBPART_PREV_YEAR;
        } else if (contains(days, subElement)) {
            // Day, find out which dayOfMonth and use that as the identifier
            Day day = Util.findWidget(subElement, Day.class);
            if (day != null) {
                Date date = day.getDate();
                int id = date.getDate();
                // Zero or negative ids map to days of the preceding month,
                // past-the-end-of-month ids to days of the following month
                if (date.getMonth() < displayedMonth.getMonth()) {
                    id -= DateTimeService.getNumberOfDaysInMonth(date);
                } else if (date.getMonth() > displayedMonth.getMonth()) {
                    id += DateTimeService
                            .getNumberOfDaysInMonth(displayedMonth);
                }
                return SUBPART_DAY + id;
            }
        } else if (time != null) {
            if (contains(time.hours, subElement)) {
                return SUBPART_HOUR_SELECT;
            } else if (contains(time.mins, subElement)) {
                return SUBPART_MINUTE_SELECT;
            } else if (contains(time.sec, subElement)) {
                return SUBPART_SECS_SELECT;
            } else if (contains(time.msec, subElement)) {
                return SUBPART_MSECS_SELECT;
            } else if (contains(time.ampm, subElement)) {
                return SUBPART_AMPM_SELECT;

            }
        } else if (getCellFormatter().getElement(0, 2).isOrHasChild(subElement)) {
            return SUBPART_MONTH_YEAR_HEADER;
        }

        return null;
    }

    /**
     * Checks if subElement is inside the widget DOM hierarchy.
     * 
     * @param w
     * @param subElement
     * @return true if {@code w} is a parent of subElement, false otherwise.
     */
    private boolean contains(Widget w, Element subElement) {
        if (w == null || w.getElement() == null) {
            return false;
        }

        return w.getElement().isOrHasChild(subElement);
    }

    public Element getSubPartElement(String subPart) {
        if (SUBPART_NEXT_MONTH.equals(subPart)) {
            return nextMonth.getElement();
        }
        if (SUBPART_PREV_MONTH.equals(subPart)) {
            return prevMonth.getElement();
        }
        if (SUBPART_NEXT_YEAR.equals(subPart)) {
            return nextYear.getElement();
        }
        if (SUBPART_PREV_YEAR.equals(subPart)) {
            return prevYear.getElement();
        }
        if (SUBPART_HOUR_SELECT.equals(subPart)) {
            return time.hours.getElement();
        }
        if (SUBPART_MINUTE_SELECT.equals(subPart)) {
            return time.mins.getElement();
        }
        if (SUBPART_SECS_SELECT.equals(subPart)) {
            return time.sec.getElement();
        }
        if (SUBPART_MSECS_SELECT.equals(subPart)) {
            return time.msec.getElement();
        }
        if (SUBPART_AMPM_SELECT.equals(subPart)) {
            return time.ampm.getElement();
        }
        if (subPart.startsWith(SUBPART_DAY)) {
            // Zero or negative ids map to days in the preceding month,
            // past-the-end-of-month ids to days in the following month
            int dayOfMonth = Integer.parseInt(subPart.substring(SUBPART_DAY
                    .length()));
            Date date = new Date(displayedMonth.getYear(),
                    displayedMonth.getMonth(), dayOfMonth);
            Iterator<Widget> iter = days.iterator();
            while (iter.hasNext()) {
                Widget w = iter.next();
                if (w instanceof Day) {
                    Day day = (Day) w;
                    if (day.getDate().equals(date)) {
                        return day.getElement();
                    }
                }
            }
        }

        if (SUBPART_MONTH_YEAR_HEADER.equals(subPart)) {
            return (Element) getCellFormatter().getElement(0, 2).getChild(0);
        }
        return null;
    }

    @Override
    protected void onDetach() {
        super.onDetach();
        if (mouseTimer != null) {
            mouseTimer.cancel();
        }
    }
}
>>>>>>> 116cd1f2
<|MERGE_RESOLUTION|>--- conflicted
+++ resolved
@@ -1,4 +1,3 @@
-<<<<<<< HEAD
 /*
 @VaadinApache2LicenseForJavaFiles@
  */
@@ -1737,1793 +1736,4 @@
             mouseTimer.cancel();
         }
     }
-}
-=======
-/*
-@VaadinApache2LicenseForJavaFiles@
- */
-
-package com.vaadin.terminal.gwt.client.ui;
-
-import java.util.Date;
-import java.util.Iterator;
-
-import com.google.gwt.dom.client.Node;
-import com.google.gwt.event.dom.client.BlurEvent;
-import com.google.gwt.event.dom.client.BlurHandler;
-import com.google.gwt.event.dom.client.ChangeEvent;
-import com.google.gwt.event.dom.client.ChangeHandler;
-import com.google.gwt.event.dom.client.ClickEvent;
-import com.google.gwt.event.dom.client.ClickHandler;
-import com.google.gwt.event.dom.client.DomEvent;
-import com.google.gwt.event.dom.client.FocusEvent;
-import com.google.gwt.event.dom.client.FocusHandler;
-import com.google.gwt.event.dom.client.KeyCodes;
-import com.google.gwt.event.dom.client.KeyDownEvent;
-import com.google.gwt.event.dom.client.KeyDownHandler;
-import com.google.gwt.event.dom.client.KeyPressEvent;
-import com.google.gwt.event.dom.client.KeyPressHandler;
-import com.google.gwt.event.dom.client.MouseDownEvent;
-import com.google.gwt.event.dom.client.MouseDownHandler;
-import com.google.gwt.event.dom.client.MouseOutEvent;
-import com.google.gwt.event.dom.client.MouseOutHandler;
-import com.google.gwt.event.dom.client.MouseUpEvent;
-import com.google.gwt.event.dom.client.MouseUpHandler;
-import com.google.gwt.user.client.Element;
-import com.google.gwt.user.client.Timer;
-import com.google.gwt.user.client.ui.Button;
-import com.google.gwt.user.client.ui.FlexTable;
-import com.google.gwt.user.client.ui.FlowPanel;
-import com.google.gwt.user.client.ui.InlineHTML;
-import com.google.gwt.user.client.ui.ListBox;
-import com.google.gwt.user.client.ui.Widget;
-import com.vaadin.terminal.gwt.client.BrowserInfo;
-import com.vaadin.terminal.gwt.client.DateTimeService;
-import com.vaadin.terminal.gwt.client.Util;
-import com.vaadin.terminal.gwt.client.VConsole;
-
-@SuppressWarnings("deprecation")
-public class VCalendarPanel extends FocusableFlexTable implements
-        KeyDownHandler, KeyPressHandler, MouseOutHandler, MouseDownHandler,
-        MouseUpHandler, BlurHandler, FocusHandler, SubPartAware {
-
-    public interface SubmitListener {
-
-        /**
-         * Called when calendar user triggers a submitting operation in calendar
-         * panel. Eg. clicking on day or hitting enter.
-         */
-        void onSubmit();
-
-        /**
-         * On eg. ESC key.
-         */
-        void onCancel();
-    }
-
-    /**
-     * Blur listener that listens to blur event from the panel
-     */
-    public interface FocusOutListener {
-        /**
-         * @return true if the calendar panel is not used after focus moves out
-         */
-        boolean onFocusOut(DomEvent<?> event);
-    }
-
-    /**
-     * FocusChangeListener is notified when the panel changes its _focused_
-     * value.
-     */
-    public interface FocusChangeListener {
-        void focusChanged(Date focusedDate);
-    }
-
-    /**
-     * Dispatches an event when the panel when time is changed
-     */
-    public interface TimeChangeListener {
-
-        void changed(int hour, int min, int sec, int msec);
-    }
-
-    /**
-     * Represents a Date button in the calendar
-     */
-    private class VEventButton extends Button {
-        public VEventButton() {
-            addMouseDownHandler(VCalendarPanel.this);
-            addMouseOutHandler(VCalendarPanel.this);
-            addMouseUpHandler(VCalendarPanel.this);
-        }
-    }
-
-    private static final String CN_FOCUSED = "focused";
-
-    private static final String CN_TODAY = "today";
-
-    private static final String CN_SELECTED = "selected";
-
-    private static final String CN_OFFMONTH = "offmonth";
-
-    /**
-     * Represents a click handler for when a user selects a value by using the
-     * mouse
-     */
-    private ClickHandler dayClickHandler = new ClickHandler() {
-        /*
-         * (non-Javadoc)
-         * 
-         * @see
-         * com.google.gwt.event.dom.client.ClickHandler#onClick(com.google.gwt
-         * .event.dom.client.ClickEvent)
-         */
-        public void onClick(ClickEvent event) {
-            Day day = (Day) event.getSource();
-            focusDay(day.getDate());
-            selectFocused();
-            onSubmit();
-        }
-    };
-
-    private VEventButton prevYear;
-
-    private VEventButton nextYear;
-
-    private VEventButton prevMonth;
-
-    private VEventButton nextMonth;
-
-    private VTime time;
-
-    private FlexTable days = new FlexTable();
-
-    private int resolution = VDateField.RESOLUTION_YEAR;
-
-    private int focusedRow;
-
-    private Timer mouseTimer;
-
-    private Date value;
-
-    private boolean enabled = true;
-
-    private boolean readonly = false;
-
-    private DateTimeService dateTimeService;
-
-    private boolean showISOWeekNumbers;
-
-    private Date displayedMonth;
-
-    private Date focusedDate;
-
-    private Day selectedDay;
-
-    private Day focusedDay;
-
-    private FocusOutListener focusOutListener;
-
-    private SubmitListener submitListener;
-
-    private FocusChangeListener focusChangeListener;
-
-    private TimeChangeListener timeChangeListener;
-
-    private boolean hasFocus = false;
-
-    public VCalendarPanel() {
-
-        setStyleName(VDateField.CLASSNAME + "-calendarpanel");
-
-        /*
-         * Firefox auto-repeat works correctly only if we use a key press
-         * handler, other browsers handle it correctly when using a key down
-         * handler
-         */
-        if (BrowserInfo.get().isGecko()) {
-            addKeyPressHandler(this);
-        } else {
-            addKeyDownHandler(this);
-        }
-        addFocusHandler(this);
-        addBlurHandler(this);
-
-    }
-
-    /**
-     * Sets the focus to given date in the current view. Used when moving in the
-     * calendar with the keyboard.
-     * 
-     * @param date
-     *            A Date representing the day of month to be focused. Must be
-     *            one of the days currently visible.
-     */
-    private void focusDay(Date date) {
-        // Only used when calender body is present
-        if (resolution > VDateField.RESOLUTION_MONTH) {
-            if (focusedDay != null) {
-                focusedDay.removeStyleDependentName(CN_FOCUSED);
-            }
-
-            if (date != null && focusedDate != null) {
-                focusedDate.setTime(date.getTime());
-                int rowCount = days.getRowCount();
-                for (int i = 0; i < rowCount; i++) {
-                    int cellCount = days.getCellCount(i);
-                    for (int j = 0; j < cellCount; j++) {
-                        Widget widget = days.getWidget(i, j);
-                        if (widget != null && widget instanceof Day) {
-                            Day curday = (Day) widget;
-                            if (curday.getDate().equals(date)) {
-                                curday.addStyleDependentName(CN_FOCUSED);
-                                focusedDay = curday;
-                                focusedRow = i;
-                                return;
-                            }
-                        }
-                    }
-                }
-            }
-        }
-    }
-
-    /**
-     * Sets the selection highlight to a given day in the current view
-     * 
-     * @param date
-     *            A Date representing the day of month to be selected. Must be
-     *            one of the days currently visible.
-     * 
-     */
-    private void selectDate(Date date) {
-        if (selectedDay != null) {
-            selectedDay.removeStyleDependentName(CN_SELECTED);
-        }
-
-        int rowCount = days.getRowCount();
-        for (int i = 0; i < rowCount; i++) {
-            int cellCount = days.getCellCount(i);
-            for (int j = 0; j < cellCount; j++) {
-                Widget widget = days.getWidget(i, j);
-                if (widget != null && widget instanceof Day) {
-                    Day curday = (Day) widget;
-                    if (curday.getDate().equals(date)) {
-                        curday.addStyleDependentName(CN_SELECTED);
-                        selectedDay = curday;
-                        return;
-                    }
-                }
-            }
-        }
-    }
-
-    /**
-     * Updates year, month, day from focusedDate to value
-     */
-    private void selectFocused() {
-        if (focusedDate != null) {
-            if (value == null) {
-                // No previously selected value (set to null on server side).
-                // Create a new date using current date and time
-                value = new Date();
-            }
-            /*
-             * #5594 set Date (day) to 1 in order to prevent any kind of
-             * wrapping of months when later setting the month. (e.g. 31 ->
-             * month with 30 days -> wraps to the 1st of the following month,
-             * e.g. 31st of May -> 31st of April = 1st of May)
-             */
-            value.setDate(1);
-            if (value.getYear() != focusedDate.getYear()) {
-                value.setYear(focusedDate.getYear());
-            }
-            if (value.getMonth() != focusedDate.getMonth()) {
-                value.setMonth(focusedDate.getMonth());
-            }
-            if (value.getDate() != focusedDate.getDate()) {
-            }
-            // We always need to set the date, even if it hasn't changed, since
-            // it was forced to 1 above.
-            value.setDate(focusedDate.getDate());
-
-            selectDate(focusedDate);
-        } else {
-            VConsole.log("Trying to select a the focused date which is NULL!");
-        }
-    }
-
-    protected boolean onValueChange() {
-        return false;
-    }
-
-    public int getResolution() {
-        return resolution;
-    }
-
-    public void setResolution(int resolution) {
-        this.resolution = resolution;
-        if (time != null) {
-            time.removeFromParent();
-            time = null;
-        }
-    }
-
-    private boolean isReadonly() {
-        return readonly;
-    }
-
-    private boolean isEnabled() {
-        return enabled;
-    }
-
-    private void clearCalendarBody(boolean remove) {
-        if (!remove) {
-            // Leave the cells in place but clear their contents
-
-            // This has the side effect of ensuring that the calendar always
-            // contain 7 rows.
-            for (int row = 1; row < 7; row++) {
-                for (int col = 0; col < 8; col++) {
-                    days.setHTML(row, col, "&nbsp;");
-                }
-            }
-        } else if (getRowCount() > 1) {
-            removeRow(1);
-            days.clear();
-        }
-    }
-
-    /**
-     * Builds the top buttons and current month and year header.
-     * 
-     * @param needsMonth
-     *            Should the month buttons be visible?
-     */
-    private void buildCalendarHeader(boolean needsMonth) {
-
-        getRowFormatter().addStyleName(0,
-                VDateField.CLASSNAME + "-calendarpanel-header");
-
-        if (prevMonth == null && needsMonth) {
-            prevMonth = new VEventButton();
-            prevMonth.setHTML("&lsaquo;");
-            prevMonth.setStyleName("v-button-prevmonth");
-            prevMonth.setTabIndex(-1);
-            nextMonth = new VEventButton();
-            nextMonth.setHTML("&rsaquo;");
-            nextMonth.setStyleName("v-button-nextmonth");
-            nextMonth.setTabIndex(-1);
-            getFlexCellFormatter().setStyleName(0, 3,
-                    VDateField.CLASSNAME + "-calendarpanel-nextmonth");
-            getFlexCellFormatter().setStyleName(0, 1,
-                    VDateField.CLASSNAME + "-calendarpanel-prevmonth");
-
-            setWidget(0, 3, nextMonth);
-            setWidget(0, 1, prevMonth);
-        } else if (prevMonth != null && !needsMonth) {
-            // Remove month traverse buttons
-            remove(prevMonth);
-            remove(nextMonth);
-            prevMonth = null;
-            nextMonth = null;
-        }
-
-        if (prevYear == null) {
-            prevYear = new VEventButton();
-            prevYear.setHTML("&laquo;");
-            prevYear.setStyleName("v-button-prevyear");
-            prevYear.setTabIndex(-1);
-            nextYear = new VEventButton();
-            nextYear.setHTML("&raquo;");
-            nextYear.setStyleName("v-button-nextyear");
-            nextYear.setTabIndex(-1);
-            setWidget(0, 0, prevYear);
-            setWidget(0, 4, nextYear);
-            getFlexCellFormatter().setStyleName(0, 0,
-                    VDateField.CLASSNAME + "-calendarpanel-prevyear");
-            getFlexCellFormatter().setStyleName(0, 4,
-                    VDateField.CLASSNAME + "-calendarpanel-nextyear");
-        }
-
-        final String monthName = needsMonth ? getDateTimeService().getMonth(
-                focusedDate.getMonth()) : "";
-        final int year = focusedDate.getYear() + 1900;
-        getFlexCellFormatter().setStyleName(0, 2,
-                VDateField.CLASSNAME + "-calendarpanel-month");
-        setHTML(0, 2, "<span class=\"" + VDateField.CLASSNAME
-                + "-calendarpanel-month\">" + monthName + " " + year
-                + "</span>");
-    }
-
-    private DateTimeService getDateTimeService() {
-        return dateTimeService;
-    }
-
-    public void setDateTimeService(DateTimeService dateTimeService) {
-        this.dateTimeService = dateTimeService;
-    }
-
-    /**
-     * Returns whether ISO 8601 week numbers should be shown in the value
-     * selector or not. ISO 8601 defines that a week always starts with a Monday
-     * so the week numbers are only shown if this is the case.
-     * 
-     * @return true if week number should be shown, false otherwise
-     */
-    public boolean isShowISOWeekNumbers() {
-        return showISOWeekNumbers;
-    }
-
-    public void setShowISOWeekNumbers(boolean showISOWeekNumbers) {
-        this.showISOWeekNumbers = showISOWeekNumbers;
-    }
-
-    /**
-     * Builds the day and time selectors of the calendar.
-     */
-    private void buildCalendarBody() {
-
-        final int weekColumn = 0;
-        final int firstWeekdayColumn = 1;
-        final int headerRow = 0;
-
-        setWidget(1, 0, days);
-        setCellPadding(0);
-        setCellSpacing(0);
-        getFlexCellFormatter().setColSpan(1, 0, 5);
-        getFlexCellFormatter().setStyleName(1, 0,
-                VDateField.CLASSNAME + "-calendarpanel-body");
-
-        days.getFlexCellFormatter().setStyleName(headerRow, weekColumn,
-                "v-week");
-        days.setHTML(headerRow, weekColumn, "<strong></strong>");
-        // Hide the week column if week numbers are not to be displayed.
-        days.getFlexCellFormatter().setVisible(headerRow, weekColumn,
-                isShowISOWeekNumbers());
-
-        days.getRowFormatter().setStyleName(headerRow,
-                VDateField.CLASSNAME + "-calendarpanel-weekdays");
-
-        if (isShowISOWeekNumbers()) {
-            days.getFlexCellFormatter().setStyleName(headerRow, weekColumn,
-                    "v-first");
-            days.getFlexCellFormatter().setStyleName(headerRow,
-                    firstWeekdayColumn, "");
-            days.getRowFormatter().addStyleName(headerRow,
-                    VDateField.CLASSNAME + "-calendarpanel-weeknumbers");
-        } else {
-            days.getFlexCellFormatter().setStyleName(headerRow, weekColumn, "");
-            days.getFlexCellFormatter().setStyleName(headerRow,
-                    firstWeekdayColumn, "v-first");
-        }
-
-        days.getFlexCellFormatter().setStyleName(headerRow,
-                firstWeekdayColumn + 6, "v-last");
-
-        // Print weekday names
-        final int firstDay = getDateTimeService().getFirstDayOfWeek();
-        for (int i = 0; i < 7; i++) {
-            int day = i + firstDay;
-            if (day > 6) {
-                day = 0;
-            }
-            if (getResolution() > VDateField.RESOLUTION_MONTH) {
-                days.setHTML(headerRow, firstWeekdayColumn + i, "<strong>"
-                        + getDateTimeService().getShortDay(day) + "</strong>");
-            } else {
-                days.setHTML(headerRow, firstWeekdayColumn + i, "");
-            }
-        }
-
-        // today must have zeroed hours, minutes, seconds, and milliseconds
-        final Date tmp = new Date();
-        final Date today = new Date(tmp.getYear(), tmp.getMonth(),
-                tmp.getDate());
-
-        final int startWeekDay = getDateTimeService().getStartWeekDay(
-                focusedDate);
-        final Date curr = (Date) focusedDate.clone();
-        // Start from the first day of the week that at least partially belongs
-        // to the current month
-        curr.setDate(-startWeekDay);
-
-        // No month has more than 6 weeks so 6 is a safe maximum for rows.
-        for (int weekOfMonth = 1; weekOfMonth < 7; weekOfMonth++) {
-            for (int dayOfWeek = 0; dayOfWeek < 7; dayOfWeek++) {
-
-                // Actually write the day of month
-                Day day = new Day((Date) curr.clone());
-
-                if (curr.equals(value)) {
-                    day.addStyleDependentName(CN_SELECTED);
-                    selectedDay = day;
-                }
-                if (curr.equals(today)) {
-                    day.addStyleDependentName(CN_TODAY);
-                }
-                if (curr.equals(focusedDate)) {
-                    focusedDay = day;
-                    focusedRow = weekOfMonth;
-                    if (hasFocus) {
-                        day.addStyleDependentName(CN_FOCUSED);
-                    }
-                }
-                if (curr.getMonth() != focusedDate.getMonth()) {
-                    day.addStyleDependentName(CN_OFFMONTH);
-                }
-
-                days.setWidget(weekOfMonth, firstWeekdayColumn + dayOfWeek, day);
-
-                // ISO week numbers if requested
-                days.getCellFormatter().setVisible(weekOfMonth, weekColumn,
-                        isShowISOWeekNumbers());
-                if (isShowISOWeekNumbers()) {
-                    final String baseCssClass = VDateField.CLASSNAME
-                            + "-calendarpanel-weeknumber";
-                    String weekCssClass = baseCssClass;
-
-                    int weekNumber = DateTimeService.getISOWeekNumber(curr);
-
-                    days.setHTML(weekOfMonth, 0, "<span class=\""
-                            + weekCssClass + "\"" + ">" + weekNumber
-                            + "</span>");
-                }
-                curr.setDate(curr.getDate() + 1);
-            }
-        }
-    }
-
-    /**
-     * Do we need the time selector
-     * 
-     * @return True if it is required
-     */
-    private boolean isTimeSelectorNeeded() {
-        return getResolution() > VDateField.RESOLUTION_DAY;
-    }
-
-    /**
-     * Updates the calendar and text field with the selected dates.
-     */
-    public void renderCalendar() {
-        if (focusedDate == null) {
-            focusedDate = new Date();
-        }
-
-        if (getResolution() <= VDateField.RESOLUTION_MONTH
-                && focusChangeListener != null) {
-            focusChangeListener.focusChanged(new Date(focusedDate.getTime()));
-        }
-
-        final boolean needsMonth = getResolution() > VDateField.RESOLUTION_YEAR;
-        boolean needsBody = getResolution() >= VDateField.RESOLUTION_DAY;
-        buildCalendarHeader(needsMonth);
-        clearCalendarBody(!needsBody);
-        if (needsBody) {
-            buildCalendarBody();
-        }
-
-        if (isTimeSelectorNeeded() && time == null) {
-            time = new VTime();
-            setWidget(2, 0, time);
-            getFlexCellFormatter().setColSpan(2, 0, 5);
-            getFlexCellFormatter().setStyleName(2, 0,
-                    VDateField.CLASSNAME + "-calendarpanel-time");
-        } else if (isTimeSelectorNeeded()) {
-            time.updateTimes();
-        } else if (time != null) {
-            remove(time);
-        }
-
-    }
-
-    /**
-     * Selects the next month
-     */
-    private void focusNextMonth() {
-
-        int currentMonth = focusedDate.getMonth();
-        focusedDate.setMonth(currentMonth + 1);
-        int requestedMonth = (currentMonth + 1) % 12;
-
-        /*
-         * If the selected value was e.g. 31.3 the new value would be 31.4 but
-         * this value is invalid so the new value will be 1.5. This is taken
-         * care of by decreasing the value until we have the correct month.
-         */
-        while (focusedDate.getMonth() != requestedMonth) {
-            focusedDate.setDate(focusedDate.getDate() - 1);
-        }
-        displayedMonth.setMonth(displayedMonth.getMonth() + 1);
-
-        renderCalendar();
-    }
-
-    /**
-     * Selects the previous month
-     */
-    private void focusPreviousMonth() {
-        int currentMonth = focusedDate.getMonth();
-        focusedDate.setMonth(currentMonth - 1);
-
-        /*
-         * If the selected value was e.g. 31.12 the new value would be 31.11 but
-         * this value is invalid so the new value will be 1.12. This is taken
-         * care of by decreasing the value until we have the correct month.
-         */
-        while (focusedDate.getMonth() == currentMonth) {
-            focusedDate.setDate(focusedDate.getDate() - 1);
-        }
-        displayedMonth.setMonth(displayedMonth.getMonth() - 1);
-
-        renderCalendar();
-    }
-
-    /**
-     * Selects the previous year
-     */
-    private void focusPreviousYear(int years) {
-        focusedDate.setYear(focusedDate.getYear() - years);
-        displayedMonth.setYear(displayedMonth.getYear() - years);
-        renderCalendar();
-    }
-
-    /**
-     * Selects the next year
-     */
-    private void focusNextYear(int years) {
-        focusedDate.setYear(focusedDate.getYear() + years);
-        displayedMonth.setYear(displayedMonth.getYear() + years);
-        renderCalendar();
-    }
-
-    /**
-     * Handles a user click on the component
-     * 
-     * @param sender
-     *            The component that was clicked
-     * @param updateVariable
-     *            Should the value field be updated
-     * 
-     */
-    private void processClickEvent(Widget sender) {
-        if (!isEnabled() || isReadonly()) {
-            return;
-        }
-        if (sender == prevYear) {
-            focusPreviousYear(1);
-        } else if (sender == nextYear) {
-            focusNextYear(1);
-        } else if (sender == prevMonth) {
-            focusPreviousMonth();
-        } else if (sender == nextMonth) {
-            focusNextMonth();
-        }
-    }
-
-    /*
-     * (non-Javadoc)
-     * 
-     * @see
-     * com.google.gwt.event.dom.client.KeyDownHandler#onKeyDown(com.google.gwt
-     * .event.dom.client.KeyDownEvent)
-     */
-    public void onKeyDown(KeyDownEvent event) {
-        handleKeyPress(event);
-    }
-
-    /*
-     * (non-Javadoc)
-     * 
-     * @see
-     * com.google.gwt.event.dom.client.KeyPressHandler#onKeyPress(com.google
-     * .gwt.event.dom.client.KeyPressEvent)
-     */
-    public void onKeyPress(KeyPressEvent event) {
-        handleKeyPress(event);
-    }
-
-    /**
-     * Handles the keypress from both the onKeyPress event and the onKeyDown
-     * event
-     * 
-     * @param event
-     *            The keydown/keypress event
-     */
-    private void handleKeyPress(DomEvent<?> event) {
-        if (time != null
-                && time.getElement().isOrHasChild(
-                        (Node) event.getNativeEvent().getEventTarget().cast())) {
-            int nativeKeyCode = event.getNativeEvent().getKeyCode();
-            if (nativeKeyCode == getSelectKey()) {
-                onSubmit(); // submit happens if enter key hit down on listboxes
-                event.preventDefault();
-                event.stopPropagation();
-            }
-            return;
-        }
-
-        // Check tabs
-        int keycode = event.getNativeEvent().getKeyCode();
-        if (keycode == KeyCodes.KEY_TAB && event.getNativeEvent().getShiftKey()) {
-            if (onTabOut(event)) {
-                return;
-            }
-        }
-
-        // Handle the navigation
-        if (handleNavigation(keycode, event.getNativeEvent().getCtrlKey()
-                || event.getNativeEvent().getMetaKey(), event.getNativeEvent()
-                .getShiftKey())) {
-            event.preventDefault();
-        }
-
-    }
-
-    /**
-     * Notifies submit-listeners of a submit event
-     */
-    private void onSubmit() {
-        if (getSubmitListener() != null) {
-            getSubmitListener().onSubmit();
-        }
-    }
-
-    /**
-     * Notifies submit-listeners of a cancel event
-     */
-    private void onCancel() {
-        if (getSubmitListener() != null) {
-            getSubmitListener().onCancel();
-        }
-    }
-
-    /**
-     * Handles the keyboard navigation when the resolution is set to years.
-     * 
-     * @param keycode
-     *            The keycode to process
-     * @param ctrl
-     *            Is ctrl pressed?
-     * @param shift
-     *            is shift pressed
-     * @return Returns true if the keycode was processed, else false
-     */
-    protected boolean handleNavigationYearMode(int keycode, boolean ctrl,
-            boolean shift) {
-
-        // Ctrl and Shift selection not supported
-        if (ctrl || shift) {
-            return false;
-        }
-
-        else if (keycode == getPreviousKey()) {
-            focusNextYear(10); // Add 10 years
-            return true;
-        }
-
-        else if (keycode == getForwardKey()) {
-            focusNextYear(1); // Add 1 year
-            return true;
-        }
-
-        else if (keycode == getNextKey()) {
-            focusPreviousYear(10); // Subtract 10 years
-            return true;
-        }
-
-        else if (keycode == getBackwardKey()) {
-            focusPreviousYear(1); // Subtract 1 year
-            return true;
-
-        } else if (keycode == getSelectKey()) {
-            value = (Date) focusedDate.clone();
-            onSubmit();
-            return true;
-
-        } else if (keycode == getResetKey()) {
-            // Restore showing value the selected value
-            focusedDate.setTime(value.getTime());
-            renderCalendar();
-            return true;
-
-        } else if (keycode == getCloseKey()) {
-            // TODO fire listener, on users responsibility??
-
-            return true;
-        }
-        return false;
-    }
-
-    /**
-     * Handle the keyboard navigation when the resolution is set to MONTH
-     * 
-     * @param keycode
-     *            The keycode to handle
-     * @param ctrl
-     *            Was the ctrl key pressed?
-     * @param shift
-     *            Was the shift key pressed?
-     * @return
-     */
-    protected boolean handleNavigationMonthMode(int keycode, boolean ctrl,
-            boolean shift) {
-
-        // Ctrl selection not supported
-        if (ctrl) {
-            return false;
-
-        } else if (keycode == getPreviousKey()) {
-            focusNextYear(1); // Add 1 year
-            return true;
-
-        } else if (keycode == getForwardKey()) {
-            focusNextMonth(); // Add 1 month
-            return true;
-
-        } else if (keycode == getNextKey()) {
-            focusPreviousYear(1); // Subtract 1 year
-            return true;
-
-        } else if (keycode == getBackwardKey()) {
-            focusPreviousMonth(); // Subtract 1 month
-            return true;
-
-        } else if (keycode == getSelectKey()) {
-            value = (Date) focusedDate.clone();
-            onSubmit();
-            return true;
-
-        } else if (keycode == getResetKey()) {
-            // Restore showing value the selected value
-            focusedDate.setTime(value.getTime());
-            renderCalendar();
-            return true;
-
-        } else if (keycode == getCloseKey() || keycode == KeyCodes.KEY_TAB) {
-
-            // TODO fire close event
-
-            return true;
-        }
-
-        return false;
-    }
-
-    /**
-     * Handle keyboard navigation what the resolution is set to DAY
-     * 
-     * @param keycode
-     *            The keycode to handle
-     * @param ctrl
-     *            Was the ctrl key pressed?
-     * @param shift
-     *            Was the shift key pressed?
-     * @return Return true if the key press was handled by the method, else
-     *         return false.
-     */
-    protected boolean handleNavigationDayMode(int keycode, boolean ctrl,
-            boolean shift) {
-
-        // Ctrl key is not in use
-        if (ctrl) {
-            return false;
-        }
-
-        /*
-         * Jumps to the next day.
-         */
-        if (keycode == getForwardKey() && !shift) {
-            // Calculate new showing value
-
-            Date newCurrentDate = (Date) focusedDate.clone();
-
-            newCurrentDate.setDate(newCurrentDate.getDate() + 1);
-
-            if (newCurrentDate.getMonth() == focusedDate.getMonth()) {
-                // Month did not change, only move the selection
-                focusDay(newCurrentDate);
-            } else {
-                // If the month changed we need to re-render the calendar
-                focusedDate.setDate(focusedDate.getDate() + 1);
-                renderCalendar();
-            }
-
-            return true;
-
-            /*
-             * Jumps to the previous day
-             */
-        } else if (keycode == getBackwardKey() && !shift) {
-            // Calculate new showing value
-            Date newCurrentDate = (Date) focusedDate.clone();
-            newCurrentDate.setDate(newCurrentDate.getDate() - 1);
-
-            if (newCurrentDate.getMonth() == focusedDate.getMonth()) {
-                // Month did not change, only move the selection
-                focusDay(newCurrentDate);
-            } else {
-                // If the month changed we need to re-render the calendar
-                focusedDate.setDate(focusedDate.getDate() - 1);
-                renderCalendar();
-            }
-
-            return true;
-
-            /*
-             * Jumps one week back in the calendar
-             */
-        } else if (keycode == getPreviousKey() && !shift) {
-            // Calculate new showing value
-            Date newCurrentDate = (Date) focusedDate.clone();
-            newCurrentDate.setDate(newCurrentDate.getDate() - 7);
-
-            if (newCurrentDate.getMonth() == focusedDate.getMonth()
-                    && focusedRow > 1) {
-                // Month did not change, only move the selection
-                focusDay(newCurrentDate);
-            } else {
-                // If the month changed we need to re-render the calendar
-                focusedDate = newCurrentDate;
-                renderCalendar();
-            }
-
-            return true;
-
-            /*
-             * Jumps one week forward in the calendar
-             */
-        } else if (keycode == getNextKey() && !ctrl && !shift) {
-            // Calculate new showing value
-            Date newCurrentDate = (Date) focusedDate.clone();
-            newCurrentDate.setDate(newCurrentDate.getDate() + 7);
-
-            if (newCurrentDate.getMonth() == focusedDate.getMonth()) {
-                // Month did not change, only move the selection
-                focusDay(newCurrentDate);
-            } else {
-                // If the month changed we need to re-render the calendar
-                focusedDate = newCurrentDate;
-                renderCalendar();
-
-            }
-
-            return true;
-
-            /*
-             * Selects the value that is chosen
-             */
-        } else if (keycode == getSelectKey() && !shift) {
-            selectFocused();
-            onSubmit(); // submit
-            return true;
-        } else if (keycode == getCloseKey()) {
-            onCancel();
-            // TODO close event
-
-            return true;
-
-            /*
-             * Jumps to the next month
-             */
-        } else if (shift && keycode == getForwardKey()) {
-            focusNextMonth();
-            return true;
-
-            /*
-             * Jumps to the previous month
-             */
-        } else if (shift && keycode == getBackwardKey()) {
-            focusPreviousMonth();
-            return true;
-
-            /*
-             * Jumps to the next year
-             */
-        } else if (shift && keycode == getPreviousKey()) {
-            focusNextYear(1);
-            return true;
-
-            /*
-             * Jumps to the previous year
-             */
-        } else if (shift && keycode == getNextKey()) {
-            focusPreviousYear(1);
-            return true;
-
-            /*
-             * Resets the selection
-             */
-        } else if (keycode == getResetKey() && !shift) {
-            // Restore showing value the selected value
-            focusedDate.setTime(value.getTime());
-            renderCalendar();
-            return true;
-        }
-
-        return false;
-    }
-
-    /**
-     * Handles the keyboard navigation
-     * 
-     * @param keycode
-     *            The key code that was pressed
-     * @param ctrl
-     *            Was the ctrl key pressed
-     * @param shift
-     *            Was the shift key pressed
-     * @return Return true if key press was handled by the component, else
-     *         return false
-     */
-    protected boolean handleNavigation(int keycode, boolean ctrl, boolean shift) {
-        if (!isEnabled() || isReadonly()) {
-            return false;
-        }
-
-        else if (resolution == VDateField.RESOLUTION_YEAR) {
-            return handleNavigationYearMode(keycode, ctrl, shift);
-        }
-
-        else if (resolution == VDateField.RESOLUTION_MONTH) {
-            return handleNavigationMonthMode(keycode, ctrl, shift);
-        }
-
-        else if (resolution == VDateField.RESOLUTION_DAY) {
-            return handleNavigationDayMode(keycode, ctrl, shift);
-        }
-
-        else {
-            return handleNavigationDayMode(keycode, ctrl, shift);
-        }
-
-    }
-
-    /**
-     * Returns the reset key which will reset the calendar to the previous
-     * selection. By default this is backspace but it can be overriden to change
-     * the key to whatever you want.
-     * 
-     * @return
-     */
-    protected int getResetKey() {
-        return KeyCodes.KEY_BACKSPACE;
-    }
-
-    /**
-     * Returns the select key which selects the value. By default this is the
-     * enter key but it can be changed to whatever you like by overriding this
-     * method.
-     * 
-     * @return
-     */
-    protected int getSelectKey() {
-        return KeyCodes.KEY_ENTER;
-    }
-
-    /**
-     * Returns the key that closes the popup window if this is a VPopopCalendar.
-     * Else this does nothing. By default this is the Escape key but you can
-     * change the key to whatever you want by overriding this method.
-     * 
-     * @return
-     */
-    protected int getCloseKey() {
-        return KeyCodes.KEY_ESCAPE;
-    }
-
-    /**
-     * The key that selects the next day in the calendar. By default this is the
-     * right arrow key but by overriding this method it can be changed to
-     * whatever you like.
-     * 
-     * @return
-     */
-    protected int getForwardKey() {
-        return KeyCodes.KEY_RIGHT;
-    }
-
-    /**
-     * The key that selects the previous day in the calendar. By default this is
-     * the left arrow key but by overriding this method it can be changed to
-     * whatever you like.
-     * 
-     * @return
-     */
-    protected int getBackwardKey() {
-        return KeyCodes.KEY_LEFT;
-    }
-
-    /**
-     * The key that selects the next week in the calendar. By default this is
-     * the down arrow key but by overriding this method it can be changed to
-     * whatever you like.
-     * 
-     * @return
-     */
-    protected int getNextKey() {
-        return KeyCodes.KEY_DOWN;
-    }
-
-    /**
-     * The key that selects the previous week in the calendar. By default this
-     * is the up arrow key but by overriding this method it can be changed to
-     * whatever you like.
-     * 
-     * @return
-     */
-    protected int getPreviousKey() {
-        return KeyCodes.KEY_UP;
-    }
-
-    /*
-     * (non-Javadoc)
-     * 
-     * @see
-     * com.google.gwt.event.dom.client.MouseOutHandler#onMouseOut(com.google
-     * .gwt.event.dom.client.MouseOutEvent)
-     */
-    public void onMouseOut(MouseOutEvent event) {
-        if (mouseTimer != null) {
-            mouseTimer.cancel();
-        }
-    }
-
-    /*
-     * (non-Javadoc)
-     * 
-     * @see
-     * com.google.gwt.event.dom.client.MouseDownHandler#onMouseDown(com.google
-     * .gwt.event.dom.client.MouseDownEvent)
-     */
-    public void onMouseDown(MouseDownEvent event) {
-        // Allow user to click-n-hold for fast-forward or fast-rewind.
-        // Timer is first used for a 500ms delay after mousedown. After that has
-        // elapsed, another timer is triggered to go off every 150ms. Both
-        // timers are cancelled on mouseup or mouseout.
-        if (event.getSource() instanceof VEventButton) {
-            final Widget sender = (Widget) event.getSource();
-            processClickEvent(sender);
-            mouseTimer = new Timer() {
-                @Override
-                public void run() {
-                    mouseTimer = new Timer() {
-                        @Override
-                        public void run() {
-                            processClickEvent(sender);
-                        }
-                    };
-                    mouseTimer.scheduleRepeating(150);
-                }
-            };
-            mouseTimer.schedule(500);
-        }
-
-    }
-
-    /*
-     * (non-Javadoc)
-     * 
-     * @see
-     * com.google.gwt.event.dom.client.MouseUpHandler#onMouseUp(com.google.gwt
-     * .event.dom.client.MouseUpEvent)
-     */
-    public void onMouseUp(MouseUpEvent event) {
-        if (mouseTimer != null) {
-            mouseTimer.cancel();
-        }
-    }
-
-    /**
-     * Sets the data of the Panel.
-     * 
-     * @param currentDate
-     *            The date to set
-     */
-    public void setDate(Date currentDate) {
-
-        // Check that we are not re-rendering an already active date
-        if (currentDate == value && currentDate != null) {
-            return;
-        }
-
-        Date oldDisplayedMonth = displayedMonth;
-        value = currentDate;
-
-        if (value == null) {
-            focusedDate = displayedMonth = null;
-        } else {
-            focusedDate = (Date) value.clone();
-            displayedMonth = (Date) value.clone();
-        }
-
-        // Re-render calendar if month or year of focused date has changed
-        if (oldDisplayedMonth == null || value == null
-                || oldDisplayedMonth.getYear() != value.getYear()
-                || oldDisplayedMonth.getMonth() != value.getMonth()) {
-            renderCalendar();
-        } else {
-            focusDay(currentDate);
-            selectFocused();
-        }
-
-        if (!hasFocus) {
-            focusDay((Date) null);
-        }
-    }
-
-    /**
-     * TimeSelector is a widget consisting of list boxes that modifie the Date
-     * object that is given for.
-     * 
-     */
-    public class VTime extends FlowPanel implements ChangeHandler {
-
-        private ListBox hours;
-
-        private ListBox mins;
-
-        private ListBox sec;
-
-        private ListBox msec;
-
-        private ListBox ampm;
-
-        /**
-         * Constructor
-         */
-        public VTime() {
-            super();
-            setStyleName(VDateField.CLASSNAME + "-time");
-            buildTime();
-        }
-
-        private ListBox createListBox() {
-            ListBox lb = new ListBox();
-            lb.setStyleName(VNativeSelect.CLASSNAME);
-            lb.addChangeHandler(this);
-            lb.addBlurHandler(VCalendarPanel.this);
-            lb.addFocusHandler(VCalendarPanel.this);
-            return lb;
-        }
-
-        /**
-         * Constructs the ListBoxes and updates their value
-         * 
-         * @param redraw
-         *            Should new instances of the listboxes be created
-         */
-        private void buildTime() {
-            clear();
-
-            hours = createListBox();
-            if (getDateTimeService().isTwelveHourClock()) {
-                hours.addItem("12");
-                for (int i = 1; i < 12; i++) {
-                    hours.addItem((i < 10) ? "0" + i : "" + i);
-                }
-            } else {
-                for (int i = 0; i < 24; i++) {
-                    hours.addItem((i < 10) ? "0" + i : "" + i);
-                }
-            }
-
-            hours.addChangeHandler(this);
-            if (getDateTimeService().isTwelveHourClock()) {
-                ampm = createListBox();
-                final String[] ampmText = getDateTimeService().getAmPmStrings();
-                ampm.addItem(ampmText[0]);
-                ampm.addItem(ampmText[1]);
-                ampm.addChangeHandler(this);
-            }
-
-            if (getResolution() >= VDateField.RESOLUTION_MIN) {
-                mins = createListBox();
-                for (int i = 0; i < 60; i++) {
-                    mins.addItem((i < 10) ? "0" + i : "" + i);
-                }
-                mins.addChangeHandler(this);
-            }
-            if (getResolution() >= VDateField.RESOLUTION_SEC) {
-                sec = createListBox();
-                for (int i = 0; i < 60; i++) {
-                    sec.addItem((i < 10) ? "0" + i : "" + i);
-                }
-                sec.addChangeHandler(this);
-            }
-            if (getResolution() == VDateField.RESOLUTION_MSEC) {
-                msec = createListBox();
-                for (int i = 0; i < 1000; i++) {
-                    if (i < 10) {
-                        msec.addItem("00" + i);
-                    } else if (i < 100) {
-                        msec.addItem("0" + i);
-                    } else {
-                        msec.addItem("" + i);
-                    }
-                }
-                msec.addChangeHandler(this);
-            }
-
-            final String delimiter = getDateTimeService().getClockDelimeter();
-            if (isReadonly()) {
-                int h = 0;
-                if (value != null) {
-                    h = value.getHours();
-                }
-                if (getDateTimeService().isTwelveHourClock()) {
-                    h -= h < 12 ? 0 : 12;
-                }
-                add(new VLabel(h < 10 ? "0" + h : "" + h));
-            } else {
-                add(hours);
-            }
-
-            if (getResolution() >= VDateField.RESOLUTION_MIN) {
-                add(new VLabel(delimiter));
-                if (isReadonly()) {
-                    final int m = mins.getSelectedIndex();
-                    add(new VLabel(m < 10 ? "0" + m : "" + m));
-                } else {
-                    add(mins);
-                }
-            }
-            if (getResolution() >= VDateField.RESOLUTION_SEC) {
-                add(new VLabel(delimiter));
-                if (isReadonly()) {
-                    final int s = sec.getSelectedIndex();
-                    add(new VLabel(s < 10 ? "0" + s : "" + s));
-                } else {
-                    add(sec);
-                }
-            }
-            if (getResolution() == VDateField.RESOLUTION_MSEC) {
-                add(new VLabel("."));
-                if (isReadonly()) {
-                    final int m = getMilliseconds();
-                    final String ms = m < 100 ? "0" + m : "" + m;
-                    add(new VLabel(m < 10 ? "0" + ms : ms));
-                } else {
-                    add(msec);
-                }
-            }
-            if (getResolution() == VDateField.RESOLUTION_HOUR) {
-                add(new VLabel(delimiter + "00")); // o'clock
-            }
-            if (getDateTimeService().isTwelveHourClock()) {
-                add(new VLabel("&nbsp;"));
-                if (isReadonly()) {
-                    int i = 0;
-                    if (value != null) {
-                        i = (value.getHours() < 12) ? 0 : 1;
-                    }
-                    add(new VLabel(ampm.getItemText(i)));
-                } else {
-                    add(ampm);
-                }
-            }
-
-            if (isReadonly()) {
-                return;
-            }
-
-            // Update times
-            updateTimes();
-
-            ListBox lastDropDown = getLastDropDown();
-            lastDropDown.addKeyDownHandler(new KeyDownHandler() {
-                public void onKeyDown(KeyDownEvent event) {
-                    boolean shiftKey = event.getNativeEvent().getShiftKey();
-                    if (shiftKey) {
-                        return;
-                    } else {
-                        int nativeKeyCode = event.getNativeKeyCode();
-                        if (nativeKeyCode == KeyCodes.KEY_TAB) {
-                            onTabOut(event);
-                        }
-                    }
-                }
-            });
-
-        }
-
-        private ListBox getLastDropDown() {
-            int i = getWidgetCount() - 1;
-            while (i >= 0) {
-                Widget widget = getWidget(i);
-                if (widget instanceof ListBox) {
-                    return (ListBox) widget;
-                }
-                i--;
-            }
-            return null;
-        }
-
-        /**
-         * Updates the valus to correspond to the values in value
-         */
-        public void updateTimes() {
-            boolean selected = true;
-            if (value == null) {
-                value = new Date();
-                selected = false;
-            }
-            if (getDateTimeService().isTwelveHourClock()) {
-                int h = value.getHours();
-                ampm.setSelectedIndex(h < 12 ? 0 : 1);
-                h -= ampm.getSelectedIndex() * 12;
-                hours.setSelectedIndex(h);
-            } else {
-                hours.setSelectedIndex(value.getHours());
-            }
-            if (getResolution() >= VDateField.RESOLUTION_MIN) {
-                mins.setSelectedIndex(value.getMinutes());
-            }
-            if (getResolution() >= VDateField.RESOLUTION_SEC) {
-                sec.setSelectedIndex(value.getSeconds());
-            }
-            if (getResolution() == VDateField.RESOLUTION_MSEC) {
-                if (selected) {
-                    msec.setSelectedIndex(getMilliseconds());
-                } else {
-                    msec.setSelectedIndex(0);
-                }
-            }
-            if (getDateTimeService().isTwelveHourClock()) {
-                ampm.setSelectedIndex(value.getHours() < 12 ? 0 : 1);
-            }
-
-            hours.setEnabled(isEnabled());
-            if (mins != null) {
-                mins.setEnabled(isEnabled());
-            }
-            if (sec != null) {
-                sec.setEnabled(isEnabled());
-            }
-            if (msec != null) {
-                msec.setEnabled(isEnabled());
-            }
-            if (ampm != null) {
-                ampm.setEnabled(isEnabled());
-            }
-
-        }
-
-        private int getMilliseconds() {
-            return DateTimeService.getMilliseconds(value);
-        }
-
-        private DateTimeService getDateTimeService() {
-            if (dateTimeService == null) {
-                dateTimeService = new DateTimeService();
-            }
-            return dateTimeService;
-        }
-
-        /*
-         * (non-Javadoc) VT
-         * 
-         * @see
-         * com.google.gwt.event.dom.client.ChangeHandler#onChange(com.google.gwt
-         * .event.dom.client.ChangeEvent)
-         */
-        public void onChange(ChangeEvent event) {
-            /*
-             * Value from dropdowns gets always set for the value. Like year and
-             * month when resolution is month or year.
-             */
-            if (event.getSource() == hours) {
-                int h = hours.getSelectedIndex();
-                if (getDateTimeService().isTwelveHourClock()) {
-                    h = h + ampm.getSelectedIndex() * 12;
-                }
-                value.setHours(h);
-                if (timeChangeListener != null) {
-                    timeChangeListener.changed(h, value.getMinutes(),
-                            value.getSeconds(),
-                            DateTimeService.getMilliseconds(value));
-                }
-                event.preventDefault();
-                event.stopPropagation();
-            } else if (event.getSource() == mins) {
-                final int m = mins.getSelectedIndex();
-                value.setMinutes(m);
-                if (timeChangeListener != null) {
-                    timeChangeListener.changed(value.getHours(), m,
-                            value.getSeconds(),
-                            DateTimeService.getMilliseconds(value));
-                }
-                event.preventDefault();
-                event.stopPropagation();
-            } else if (event.getSource() == sec) {
-                final int s = sec.getSelectedIndex();
-                value.setSeconds(s);
-                if (timeChangeListener != null) {
-                    timeChangeListener.changed(value.getHours(),
-                            value.getMinutes(), s,
-                            DateTimeService.getMilliseconds(value));
-                }
-                event.preventDefault();
-                event.stopPropagation();
-            } else if (event.getSource() == msec) {
-                final int ms = msec.getSelectedIndex();
-                DateTimeService.setMilliseconds(value, ms);
-                if (timeChangeListener != null) {
-                    timeChangeListener.changed(value.getHours(),
-                            value.getMinutes(), value.getSeconds(), ms);
-                }
-                event.preventDefault();
-                event.stopPropagation();
-            } else if (event.getSource() == ampm) {
-                final int h = hours.getSelectedIndex()
-                        + (ampm.getSelectedIndex() * 12);
-                value.setHours(h);
-                if (timeChangeListener != null) {
-                    timeChangeListener.changed(h, value.getMinutes(),
-                            value.getSeconds(),
-                            DateTimeService.getMilliseconds(value));
-                }
-                event.preventDefault();
-                event.stopPropagation();
-            }
-        }
-
-    }
-
-    /**
-     * A widget representing a single day in the calendar panel.
-     */
-    private class Day extends InlineHTML {
-        private static final String BASECLASS = VDateField.CLASSNAME
-                + "-calendarpanel-day";
-        private final Date date;
-
-        Day(Date date) {
-            super("" + date.getDate());
-            setStyleName(BASECLASS);
-            this.date = date;
-            addClickHandler(dayClickHandler);
-        }
-
-        public Date getDate() {
-            return date;
-        }
-    }
-
-    public Date getDate() {
-        return value;
-    }
-
-    /**
-     * If true should be returned if the panel will not be used after this
-     * event.
-     * 
-     * @param event
-     * @return
-     */
-    protected boolean onTabOut(DomEvent<?> event) {
-        if (focusOutListener != null) {
-            return focusOutListener.onFocusOut(event);
-        }
-        return false;
-    }
-
-    /**
-     * A focus out listener is triggered when the panel loosed focus. This can
-     * happen either after a user clicks outside the panel or tabs out.
-     * 
-     * @param listener
-     *            The listener to trigger
-     */
-    public void setFocusOutListener(FocusOutListener listener) {
-        focusOutListener = listener;
-    }
-
-    /**
-     * The submit listener is called when the user selects a value from the
-     * calender either by clicking the day or selects it by keyboard.
-     * 
-     * @param submitListener
-     *            The listener to trigger
-     */
-    public void setSubmitListener(SubmitListener submitListener) {
-        this.submitListener = submitListener;
-    }
-
-    /**
-     * The given FocusChangeListener is notified when the focused date changes
-     * by user either clicking on a new date or by using the keyboard.
-     * 
-     * @param listener
-     *            The FocusChangeListener to be notified
-     */
-    public void setFocusChangeListener(FocusChangeListener listener) {
-        focusChangeListener = listener;
-    }
-
-    /**
-     * The time change listener is triggered when the user changes the time.
-     * 
-     * @param listener
-     */
-    public void setTimeChangeListener(TimeChangeListener listener) {
-        timeChangeListener = listener;
-    }
-
-    /**
-     * Returns the submit listener that listens to selection made from the panel
-     * 
-     * @return The listener or NULL if no listener has been set
-     */
-    public SubmitListener getSubmitListener() {
-        return submitListener;
-    }
-
-    /*
-     * (non-Javadoc)
-     * 
-     * @see
-     * com.google.gwt.event.dom.client.BlurHandler#onBlur(com.google.gwt.event
-     * .dom.client.BlurEvent)
-     */
-    public void onBlur(final BlurEvent event) {
-        if (event.getSource() instanceof VCalendarPanel) {
-            hasFocus = false;
-            focusDay(null);
-        }
-    }
-
-    /*
-     * (non-Javadoc)
-     * 
-     * @see
-     * com.google.gwt.event.dom.client.FocusHandler#onFocus(com.google.gwt.event
-     * .dom.client.FocusEvent)
-     */
-    public void onFocus(FocusEvent event) {
-        if (event.getSource() instanceof VCalendarPanel) {
-            hasFocus = true;
-
-            // Focuses the current day if the calendar shows the days
-            if (focusedDay != null) {
-                focusDay(focusedDate);
-            }
-        }
-    }
-
-    private static final String SUBPART_NEXT_MONTH = "nextmon";
-    private static final String SUBPART_PREV_MONTH = "prevmon";
-
-    private static final String SUBPART_NEXT_YEAR = "nexty";
-    private static final String SUBPART_PREV_YEAR = "prevy";
-    private static final String SUBPART_HOUR_SELECT = "h";
-    private static final String SUBPART_MINUTE_SELECT = "m";
-    private static final String SUBPART_SECS_SELECT = "s";
-    private static final String SUBPART_MSECS_SELECT = "ms";
-    private static final String SUBPART_AMPM_SELECT = "ampm";
-    private static final String SUBPART_DAY = "day";
-    private static final String SUBPART_MONTH_YEAR_HEADER = "header";
-
-    public String getSubPartName(Element subElement) {
-        if (contains(nextMonth, subElement)) {
-            return SUBPART_NEXT_MONTH;
-        } else if (contains(prevMonth, subElement)) {
-            return SUBPART_PREV_MONTH;
-        } else if (contains(nextYear, subElement)) {
-            return SUBPART_NEXT_YEAR;
-        } else if (contains(prevYear, subElement)) {
-            return SUBPART_PREV_YEAR;
-        } else if (contains(days, subElement)) {
-            // Day, find out which dayOfMonth and use that as the identifier
-            Day day = Util.findWidget(subElement, Day.class);
-            if (day != null) {
-                Date date = day.getDate();
-                int id = date.getDate();
-                // Zero or negative ids map to days of the preceding month,
-                // past-the-end-of-month ids to days of the following month
-                if (date.getMonth() < displayedMonth.getMonth()) {
-                    id -= DateTimeService.getNumberOfDaysInMonth(date);
-                } else if (date.getMonth() > displayedMonth.getMonth()) {
-                    id += DateTimeService
-                            .getNumberOfDaysInMonth(displayedMonth);
-                }
-                return SUBPART_DAY + id;
-            }
-        } else if (time != null) {
-            if (contains(time.hours, subElement)) {
-                return SUBPART_HOUR_SELECT;
-            } else if (contains(time.mins, subElement)) {
-                return SUBPART_MINUTE_SELECT;
-            } else if (contains(time.sec, subElement)) {
-                return SUBPART_SECS_SELECT;
-            } else if (contains(time.msec, subElement)) {
-                return SUBPART_MSECS_SELECT;
-            } else if (contains(time.ampm, subElement)) {
-                return SUBPART_AMPM_SELECT;
-
-            }
-        } else if (getCellFormatter().getElement(0, 2).isOrHasChild(subElement)) {
-            return SUBPART_MONTH_YEAR_HEADER;
-        }
-
-        return null;
-    }
-
-    /**
-     * Checks if subElement is inside the widget DOM hierarchy.
-     * 
-     * @param w
-     * @param subElement
-     * @return true if {@code w} is a parent of subElement, false otherwise.
-     */
-    private boolean contains(Widget w, Element subElement) {
-        if (w == null || w.getElement() == null) {
-            return false;
-        }
-
-        return w.getElement().isOrHasChild(subElement);
-    }
-
-    public Element getSubPartElement(String subPart) {
-        if (SUBPART_NEXT_MONTH.equals(subPart)) {
-            return nextMonth.getElement();
-        }
-        if (SUBPART_PREV_MONTH.equals(subPart)) {
-            return prevMonth.getElement();
-        }
-        if (SUBPART_NEXT_YEAR.equals(subPart)) {
-            return nextYear.getElement();
-        }
-        if (SUBPART_PREV_YEAR.equals(subPart)) {
-            return prevYear.getElement();
-        }
-        if (SUBPART_HOUR_SELECT.equals(subPart)) {
-            return time.hours.getElement();
-        }
-        if (SUBPART_MINUTE_SELECT.equals(subPart)) {
-            return time.mins.getElement();
-        }
-        if (SUBPART_SECS_SELECT.equals(subPart)) {
-            return time.sec.getElement();
-        }
-        if (SUBPART_MSECS_SELECT.equals(subPart)) {
-            return time.msec.getElement();
-        }
-        if (SUBPART_AMPM_SELECT.equals(subPart)) {
-            return time.ampm.getElement();
-        }
-        if (subPart.startsWith(SUBPART_DAY)) {
-            // Zero or negative ids map to days in the preceding month,
-            // past-the-end-of-month ids to days in the following month
-            int dayOfMonth = Integer.parseInt(subPart.substring(SUBPART_DAY
-                    .length()));
-            Date date = new Date(displayedMonth.getYear(),
-                    displayedMonth.getMonth(), dayOfMonth);
-            Iterator<Widget> iter = days.iterator();
-            while (iter.hasNext()) {
-                Widget w = iter.next();
-                if (w instanceof Day) {
-                    Day day = (Day) w;
-                    if (day.getDate().equals(date)) {
-                        return day.getElement();
-                    }
-                }
-            }
-        }
-
-        if (SUBPART_MONTH_YEAR_HEADER.equals(subPart)) {
-            return (Element) getCellFormatter().getElement(0, 2).getChild(0);
-        }
-        return null;
-    }
-
-    @Override
-    protected void onDetach() {
-        super.onDetach();
-        if (mouseTimer != null) {
-            mouseTimer.cancel();
-        }
-    }
-}
->>>>>>> 116cd1f2
+}