<<<<<<< HEAD
/* 
@VaadinApache2LicenseForJavaFiles@
 */
// 
package com.vaadin.terminal.gwt.client.ui;

import com.google.gwt.core.client.Scheduler;
import com.google.gwt.core.client.Scheduler.ScheduledCommand;
import com.google.gwt.event.dom.client.KeyCodes;
import com.google.gwt.user.client.Command;
import com.google.gwt.user.client.DOM;
import com.google.gwt.user.client.Element;
import com.google.gwt.user.client.Event;
import com.google.gwt.user.client.Window;
import com.google.gwt.user.client.ui.HTML;
import com.google.gwt.user.client.ui.Widget;
import com.vaadin.terminal.gwt.client.ApplicationConnection;
import com.vaadin.terminal.gwt.client.BrowserInfo;
import com.vaadin.terminal.gwt.client.ContainerResizedListener;
import com.vaadin.terminal.gwt.client.Util;
import com.vaadin.terminal.gwt.client.VConsole;

public class VSlider extends SimpleFocusablePanel implements Field,
        ContainerResizedListener {

    public static final String CLASSNAME = "v-slider";

    /**
     * Minimum size (width or height, depending on orientation) of the slider
     * base.
     */
    private static final int MIN_SIZE = 50;

    ApplicationConnection client;

    String id;

    boolean immediate;
    boolean disabled;
    boolean readonly;

    private int acceleration = 1;
    double min;
    double max;
    int resolution;
    Double value;
    boolean vertical;

    private final HTML feedback = new HTML("", false);
    private final VOverlay feedbackPopup = new VOverlay(true, false, true) {
        @Override
        public void show() {
            super.show();
            updateFeedbackPosition();
        }
    };

    /* DOM element for slider's base */
    private final Element base;
    private final int BASE_BORDER_WIDTH = 1;

    /* DOM element for slider's handle */
    private final Element handle;

    /* DOM element for decrement arrow */
    private final Element smaller;

    /* DOM element for increment arrow */
    private final Element bigger;

    /* Temporary dragging/animation variables */
    private boolean dragging = false;

    private VLazyExecutor delayedValueUpdater = new VLazyExecutor(100,
            new ScheduledCommand() {

                public void execute() {
                    updateValueToServer();
                    acceleration = 1;
                }
            });

    public VSlider() {
        super();

        base = DOM.createDiv();
        handle = DOM.createDiv();
        smaller = DOM.createDiv();
        bigger = DOM.createDiv();

        setStyleName(CLASSNAME);
        DOM.setElementProperty(base, "className", CLASSNAME + "-base");
        DOM.setElementProperty(handle, "className", CLASSNAME + "-handle");
        DOM.setElementProperty(smaller, "className", CLASSNAME + "-smaller");
        DOM.setElementProperty(bigger, "className", CLASSNAME + "-bigger");

        DOM.appendChild(getElement(), bigger);
        DOM.appendChild(getElement(), smaller);
        DOM.appendChild(getElement(), base);
        DOM.appendChild(base, handle);

        // Hide initially
        DOM.setStyleAttribute(smaller, "display", "none");
        DOM.setStyleAttribute(bigger, "display", "none");
        DOM.setStyleAttribute(handle, "visibility", "hidden");

        sinkEvents(Event.MOUSEEVENTS | Event.ONMOUSEWHEEL | Event.KEYEVENTS
                | Event.FOCUSEVENTS | Event.TOUCHEVENTS);

        feedbackPopup.addStyleName(CLASSNAME + "-feedback");
        feedbackPopup.setWidget(feedback);
    }

    void setFeedbackValue(double value) {
        String currentValue = "" + value;
        if (resolution == 0) {
            currentValue = "" + new Double(value).intValue();
        }
        feedback.setText(currentValue);
    }

    private void updateFeedbackPosition() {
        if (vertical) {
            feedbackPopup.setPopupPosition(
                    DOM.getAbsoluteLeft(handle) + handle.getOffsetWidth(),
                    DOM.getAbsoluteTop(handle) + handle.getOffsetHeight() / 2
                            - feedbackPopup.getOffsetHeight() / 2);
        } else {
            feedbackPopup.setPopupPosition(
                    DOM.getAbsoluteLeft(handle) + handle.getOffsetWidth() / 2
                            - feedbackPopup.getOffsetWidth() / 2,
                    DOM.getAbsoluteTop(handle)
                            - feedbackPopup.getOffsetHeight());
        }
    }

    void buildBase() {
        final String styleAttribute = vertical ? "height" : "width";
        final String domProperty = vertical ? "offsetHeight" : "offsetWidth";

        final Element p = DOM.getParent(getElement());
        if (DOM.getElementPropertyInt(p, domProperty) > 50) {
            if (vertical) {
                setHeight();
            } else {
                DOM.setStyleAttribute(base, styleAttribute, "");
            }
        } else {
            // Set minimum size and adjust after all components have
            // (supposedly) been drawn completely.
            DOM.setStyleAttribute(base, styleAttribute, MIN_SIZE + "px");
            Scheduler.get().scheduleDeferred(new Command() {
                public void execute() {
                    final Element p = DOM.getParent(getElement());
                    if (DOM.getElementPropertyInt(p, domProperty) > (MIN_SIZE + 5)) {
                        if (vertical) {
                            setHeight();
                        } else {
                            DOM.setStyleAttribute(base, styleAttribute, "");
                        }
                        // Ensure correct position
                        setValue(value, false);
                    }
                }
            });
        }

        // TODO attach listeners for focusing and arrow keys
    }

    void buildHandle() {
        final String handleAttribute = vertical ? "marginTop" : "marginLeft";

        DOM.setStyleAttribute(handle, handleAttribute, "0");

        // Restore visibility
        DOM.setStyleAttribute(handle, "visibility", "visible");

    }

    void setValue(Double value, boolean updateToServer) {
        if (value == null) {
            return;
        }

        if (value < min) {
            value = min;
        } else if (value > max) {
            value = max;
        }

        // Update handle position
        final String styleAttribute = vertical ? "marginTop" : "marginLeft";
        final String domProperty = vertical ? "offsetHeight" : "offsetWidth";
        final int handleSize = Integer.parseInt(DOM.getElementProperty(handle,
                domProperty));
        final int baseSize = Integer.parseInt(DOM.getElementProperty(base,
                domProperty)) - (2 * BASE_BORDER_WIDTH);

        final int range = baseSize - handleSize;
        double v = value.doubleValue();

        // Round value to resolution
        if (resolution > 0) {
            v = Math.round(v * Math.pow(10, resolution));
            v = v / Math.pow(10, resolution);
        } else {
            v = Math.round(v);
        }
        final double valueRange = max - min;
        double p = 0;
        if (valueRange > 0) {
            p = range * ((v - min) / valueRange);
        }
        if (p < 0) {
            p = 0;
        }
        if (vertical) {
            p = range - p;
        }
        final double pos = p;

        DOM.setStyleAttribute(handle, styleAttribute, (Math.round(pos)) + "px");

        // Update value
        this.value = new Double(v);
        setFeedbackValue(v);

        if (updateToServer) {
            updateValueToServer();
        }
    }

    @Override
    public void onBrowserEvent(Event event) {
        if (disabled || readonly) {
            return;
        }
        final Element targ = DOM.eventGetTarget(event);

        if (DOM.eventGetType(event) == Event.ONMOUSEWHEEL) {
            processMouseWheelEvent(event);
        } else if (dragging || targ == handle) {
            processHandleEvent(event);
        } else if (targ == smaller) {
            decreaseValue(true);
        } else if (targ == bigger) {
            increaseValue(true);
        } else if (DOM.eventGetType(event) == Event.MOUSEEVENTS) {
            processBaseEvent(event);
        } else if ((BrowserInfo.get().isGecko() && DOM.eventGetType(event) == Event.ONKEYPRESS)
                || (!BrowserInfo.get().isGecko() && DOM.eventGetType(event) == Event.ONKEYDOWN)) {

            if (handleNavigation(event.getKeyCode(), event.getCtrlKey(),
                    event.getShiftKey())) {

                feedbackPopup.show();

                delayedValueUpdater.trigger();

                DOM.eventPreventDefault(event);
                DOM.eventCancelBubble(event, true);
            }
        } else if (targ.equals(getElement())
                && DOM.eventGetType(event) == Event.ONFOCUS) {
            feedbackPopup.show();
        } else if (targ.equals(getElement())
                && DOM.eventGetType(event) == Event.ONBLUR) {
            feedbackPopup.hide();
        } else if (DOM.eventGetType(event) == Event.ONMOUSEDOWN) {
            feedbackPopup.show();
        }
        if (Util.isTouchEvent(event)) {
            event.preventDefault(); // avoid simulated events
            event.stopPropagation();
        }
    }

    private void processMouseWheelEvent(final Event event) {
        final int dir = DOM.eventGetMouseWheelVelocityY(event);

        if (dir < 0) {
            increaseValue(false);
        } else {
            decreaseValue(false);
        }

        delayedValueUpdater.trigger();

        DOM.eventPreventDefault(event);
        DOM.eventCancelBubble(event, true);
    }

    private void processHandleEvent(Event event) {
        switch (DOM.eventGetType(event)) {
        case Event.ONMOUSEDOWN:
        case Event.ONTOUCHSTART:
            if (!disabled && !readonly) {
                focus();
                feedbackPopup.show();
                dragging = true;
                DOM.setElementProperty(handle, "className", CLASSNAME
                        + "-handle " + CLASSNAME + "-handle-active");
                DOM.setCapture(getElement());
                DOM.eventPreventDefault(event); // prevent selecting text
                DOM.eventCancelBubble(event, true);
                event.stopPropagation();
                VConsole.log("Slider move start");
            }
            break;
        case Event.ONMOUSEMOVE:
        case Event.ONTOUCHMOVE:
            if (dragging) {
                VConsole.log("Slider move");
                setValueByEvent(event, false);
                updateFeedbackPosition();
                event.stopPropagation();
            }
            break;
        case Event.ONTOUCHEND:
            feedbackPopup.hide();
        case Event.ONMOUSEUP:
            // feedbackPopup.hide();
            VConsole.log("Slider move end");
            dragging = false;
            DOM.setElementProperty(handle, "className", CLASSNAME + "-handle");
            DOM.releaseCapture(getElement());
            setValueByEvent(event, true);
            event.stopPropagation();
            break;
        default:
            break;
        }
    }

    private void processBaseEvent(Event event) {
        if (DOM.eventGetType(event) == Event.ONMOUSEDOWN) {
            if (!disabled && !readonly && !dragging) {
                setValueByEvent(event, true);
                DOM.eventCancelBubble(event, true);
            }
        }
    }

    private void decreaseValue(boolean updateToServer) {
        setValue(new Double(value.doubleValue() - Math.pow(10, -resolution)),
                updateToServer);
    }

    private void increaseValue(boolean updateToServer) {
        setValue(new Double(value.doubleValue() + Math.pow(10, -resolution)),
                updateToServer);
    }

    private void setValueByEvent(Event event, boolean updateToServer) {
        double v = min; // Fallback to min

        final int coord = getEventPosition(event);

        final int handleSize, baseSize, baseOffset;
        if (vertical) {
            handleSize = handle.getOffsetHeight();
            baseSize = base.getOffsetHeight();
            baseOffset = base.getAbsoluteTop() - Window.getScrollTop()
                    - handleSize / 2;
        } else {
            handleSize = handle.getOffsetWidth();
            baseSize = base.getOffsetWidth();
            baseOffset = base.getAbsoluteLeft() - Window.getScrollLeft()
                    + handleSize / 2;
        }

        if (vertical) {
            v = ((baseSize - (coord - baseOffset)) / (double) (baseSize - handleSize))
                    * (max - min) + min;
        } else {
            v = ((coord - baseOffset) / (double) (baseSize - handleSize))
                    * (max - min) + min;
        }

        if (v < min) {
            v = min;
        } else if (v > max) {
            v = max;
        }

        setValue(v, updateToServer);
    }

    /**
     * TODO consider extracting touches support to an impl class specific for
     * webkit (only browser that really supports touches).
     * 
     * @param event
     * @return
     */
    protected int getEventPosition(Event event) {
        if (vertical) {
            return Util.getTouchOrMouseClientY(event);
        } else {
            return Util.getTouchOrMouseClientX(event);
        }
    }

    public void iLayout() {
        if (vertical) {
            setHeight();
        }
        // Update handle position
        setValue(value, false);
    }

    private void setHeight() {
        // Calculate decoration size
        DOM.setStyleAttribute(base, "height", "0");
        DOM.setStyleAttribute(base, "overflow", "hidden");
        int h = DOM.getElementPropertyInt(getElement(), "offsetHeight");
        if (h < MIN_SIZE) {
            h = MIN_SIZE;
        }
        DOM.setStyleAttribute(base, "height", h + "px");
        DOM.setStyleAttribute(base, "overflow", "");
    }

    private void updateValueToServer() {
        client.updateVariable(id, "value", value.doubleValue(), immediate);
    }

    /**
     * Handles the keyboard events handled by the Slider
     * 
     * @param event
     *            The keyboard event received
     * @return true iff the navigation event was handled
     */
    public boolean handleNavigation(int keycode, boolean ctrl, boolean shift) {

        // No support for ctrl moving
        if (ctrl) {
            return false;
        }

        if ((keycode == getNavigationUpKey() && vertical)
                || (keycode == getNavigationRightKey() && !vertical)) {
            if (shift) {
                for (int a = 0; a < acceleration; a++) {
                    increaseValue(false);
                }
                acceleration++;
            } else {
                increaseValue(false);
            }
            return true;
        } else if (keycode == getNavigationDownKey() && vertical
                || (keycode == getNavigationLeftKey() && !vertical)) {
            if (shift) {
                for (int a = 0; a < acceleration; a++) {
                    decreaseValue(false);
                }
                acceleration++;
            } else {
                decreaseValue(false);
            }
            return true;
        }

        return false;
    }

    /**
     * Get the key that increases the vertical slider. By default it is the up
     * arrow key but by overriding this you can change the key to whatever you
     * want.
     * 
     * @return The keycode of the key
     */
    protected int getNavigationUpKey() {
        return KeyCodes.KEY_UP;
    }

    /**
     * Get the key that decreases the vertical slider. By default it is the down
     * arrow key but by overriding this you can change the key to whatever you
     * want.
     * 
     * @return The keycode of the key
     */
    protected int getNavigationDownKey() {
        return KeyCodes.KEY_DOWN;
    }

    /**
     * Get the key that decreases the horizontal slider. By default it is the
     * left arrow key but by overriding this you can change the key to whatever
     * you want.
     * 
     * @return The keycode of the key
     */
    protected int getNavigationLeftKey() {
        return KeyCodes.KEY_LEFT;
    }

    /**
     * Get the key that increases the horizontal slider. By default it is the
     * right arrow key but by overriding this you can change the key to whatever
     * you want.
     * 
     * @return The keycode of the key
     */
    protected int getNavigationRightKey() {
        return KeyCodes.KEY_RIGHT;
    }

    public Widget getWidgetForPaintable() {
        return this;
    }
}
=======
/* 
@VaadinApache2LicenseForJavaFiles@
 */
// 
package com.vaadin.terminal.gwt.client.ui;

import com.google.gwt.core.client.Scheduler;
import com.google.gwt.core.client.Scheduler.ScheduledCommand;
import com.google.gwt.event.dom.client.KeyCodes;
import com.google.gwt.user.client.Command;
import com.google.gwt.user.client.DOM;
import com.google.gwt.user.client.Element;
import com.google.gwt.user.client.Event;
import com.google.gwt.user.client.Window;
import com.google.gwt.user.client.ui.HTML;
import com.vaadin.terminal.gwt.client.ApplicationConnection;
import com.vaadin.terminal.gwt.client.BrowserInfo;
import com.vaadin.terminal.gwt.client.ContainerResizedListener;
import com.vaadin.terminal.gwt.client.Paintable;
import com.vaadin.terminal.gwt.client.UIDL;
import com.vaadin.terminal.gwt.client.Util;
import com.vaadin.terminal.gwt.client.VConsole;

public class VSlider extends SimpleFocusablePanel implements Paintable, Field,
        ContainerResizedListener {

    public static final String CLASSNAME = "v-slider";

    /**
     * Minimum size (width or height, depending on orientation) of the slider
     * base.
     */
    private static final int MIN_SIZE = 50;

    ApplicationConnection client;

    String id;

    private boolean immediate;
    private boolean disabled;
    private boolean readonly;
    private boolean scrollbarStyle;

    private int acceleration = 1;
    private int handleSize;
    private double min;
    private double max;
    private int resolution;
    private Double value;
    private boolean vertical;
    private boolean arrows;

    private final HTML feedback = new HTML("", false);
    private final VOverlay feedbackPopup = new VOverlay(true, false, true) {
        @Override
        public void show() {
            super.show();
            updateFeedbackPosition();
        }
    };

    /* DOM element for slider's base */
    private final Element base;
    private final int BASE_BORDER_WIDTH = 1;

    /* DOM element for slider's handle */
    private final Element handle;

    /* DOM element for decrement arrow */
    private final Element smaller;

    /* DOM element for increment arrow */
    private final Element bigger;

    /* Temporary dragging/animation variables */
    private boolean dragging = false;

    private VLazyExecutor delayedValueUpdater = new VLazyExecutor(100,
            new ScheduledCommand() {

                public void execute() {
                    updateValueToServer();
                    acceleration = 1;
                }
            });

    public VSlider() {
        super();

        base = DOM.createDiv();
        handle = DOM.createDiv();
        smaller = DOM.createDiv();
        bigger = DOM.createDiv();

        setStyleName(CLASSNAME);
        DOM.setElementProperty(base, "className", CLASSNAME + "-base");
        DOM.setElementProperty(handle, "className", CLASSNAME + "-handle");
        DOM.setElementProperty(smaller, "className", CLASSNAME + "-smaller");
        DOM.setElementProperty(bigger, "className", CLASSNAME + "-bigger");

        DOM.appendChild(getElement(), bigger);
        DOM.appendChild(getElement(), smaller);
        DOM.appendChild(getElement(), base);
        DOM.appendChild(base, handle);

        // Hide initially
        DOM.setStyleAttribute(smaller, "display", "none");
        DOM.setStyleAttribute(bigger, "display", "none");
        DOM.setStyleAttribute(handle, "visibility", "hidden");

        sinkEvents(Event.MOUSEEVENTS | Event.ONMOUSEWHEEL | Event.KEYEVENTS
                | Event.FOCUSEVENTS | Event.TOUCHEVENTS);

        feedbackPopup.addStyleName(CLASSNAME + "-feedback");
        feedbackPopup.setWidget(feedback);
    }

    public void updateFromUIDL(UIDL uidl, ApplicationConnection client) {

        this.client = client;
        id = uidl.getId();

        // Ensure correct implementation
        if (client.updateComponent(this, uidl, true)) {
            return;
        }

        immediate = uidl.getBooleanAttribute("immediate");
        disabled = uidl.getBooleanAttribute("disabled");
        readonly = uidl.getBooleanAttribute("readonly");

        vertical = uidl.hasAttribute("vertical");
        arrows = uidl.hasAttribute("arrows");

        String style = "";
        if (uidl.hasAttribute("style")) {
            style = uidl.getStringAttribute("style");
        }

        scrollbarStyle = style.indexOf("scrollbar") > -1;

        if (arrows) {
            DOM.setStyleAttribute(smaller, "display", "block");
            DOM.setStyleAttribute(bigger, "display", "block");
        }

        if (vertical) {
            addStyleName(CLASSNAME + "-vertical");
        } else {
            removeStyleName(CLASSNAME + "-vertical");
        }

        min = uidl.getDoubleAttribute("min");
        max = uidl.getDoubleAttribute("max");
        resolution = uidl.getIntAttribute("resolution");
        value = new Double(uidl.getDoubleVariable("value"));

        setFeedbackValue(value);

        handleSize = uidl.getIntAttribute("hsize");

        buildBase();

        if (!vertical) {
            // Draw handle with a delay to allow base to gain maximum width
            Scheduler.get().scheduleDeferred(new Command() {
                public void execute() {
                    buildHandle();
                    setValue(value, false);
                }
            });
        } else {
            buildHandle();
            setValue(value, false);
        }
    }

    private void setFeedbackValue(double value) {
        String currentValue = "" + value;
        if (resolution == 0) {
            currentValue = "" + new Double(value).intValue();
        }
        feedback.setText(currentValue);
    }

    private void updateFeedbackPosition() {
        if (vertical) {
            feedbackPopup.setPopupPosition(
                    DOM.getAbsoluteLeft(handle) + handle.getOffsetWidth(),
                    DOM.getAbsoluteTop(handle) + handle.getOffsetHeight() / 2
                            - feedbackPopup.getOffsetHeight() / 2);
        } else {
            feedbackPopup.setPopupPosition(
                    DOM.getAbsoluteLeft(handle) + handle.getOffsetWidth() / 2
                            - feedbackPopup.getOffsetWidth() / 2,
                    DOM.getAbsoluteTop(handle)
                            - feedbackPopup.getOffsetHeight());
        }
    }

    private void buildBase() {
        final String styleAttribute = vertical ? "height" : "width";
        final String domProperty = vertical ? "offsetHeight" : "offsetWidth";

        final Element p = DOM.getParent(getElement());
        if (DOM.getElementPropertyInt(p, domProperty) > 50) {
            if (vertical) {
                setHeight();
            } else {
                DOM.setStyleAttribute(base, styleAttribute, "");
            }
        } else {
            // Set minimum size and adjust after all components have
            // (supposedly) been drawn completely.
            DOM.setStyleAttribute(base, styleAttribute, MIN_SIZE + "px");
            Scheduler.get().scheduleDeferred(new Command() {
                public void execute() {
                    final Element p = DOM.getParent(getElement());
                    if (DOM.getElementPropertyInt(p, domProperty) > (MIN_SIZE + 5)) {
                        if (vertical) {
                            setHeight();
                        } else {
                            DOM.setStyleAttribute(base, styleAttribute, "");
                        }
                        // Ensure correct position
                        setValue(value, false);
                    }
                }
            });
        }

        // TODO attach listeners for focusing and arrow keys
    }

    private void buildHandle() {
        final String styleAttribute = vertical ? "height" : "width";
        final String handleAttribute = vertical ? "marginTop" : "marginLeft";
        final String domProperty = vertical ? "offsetHeight" : "offsetWidth";

        DOM.setStyleAttribute(handle, handleAttribute, "0");

        if (scrollbarStyle) {
            // Only stretch the handle if scrollbar style is set.
            int s = (int) (Double.parseDouble(DOM.getElementProperty(base,
                    domProperty)) / 100 * handleSize);
            if (handleSize == -1) {
                final int baseS = Integer.parseInt(DOM.getElementProperty(base,
                        domProperty));
                final double range = (max - min) * (resolution + 1) * 3;
                s = (int) (baseS - range);
            }
            if (s < 3) {
                s = 3;
            }
            DOM.setStyleAttribute(handle, styleAttribute, s + "px");
        } else {
            DOM.setStyleAttribute(handle, styleAttribute, "");
        }

        // Restore visibility
        DOM.setStyleAttribute(handle, "visibility", "visible");

    }

    private void setValue(Double value, boolean updateToServer) {
        if (value == null) {
            return;
        }

        if (value < min) {
            value = min;
        } else if (value > max) {
            value = max;
        }

        // Update handle position
        final String styleAttribute = vertical ? "marginTop" : "marginLeft";
        final String domProperty = vertical ? "offsetHeight" : "offsetWidth";
        final int handleSize = Integer.parseInt(DOM.getElementProperty(handle,
                domProperty));
        final int baseSize = Integer.parseInt(DOM.getElementProperty(base,
                domProperty)) - (2 * BASE_BORDER_WIDTH);

        final int range = baseSize - handleSize;
        double v = value.doubleValue();

        // Round value to resolution
        if (resolution > 0) {
            v = Math.round(v * Math.pow(10, resolution));
            v = v / Math.pow(10, resolution);
        } else {
            v = Math.round(v);
        }
        final double valueRange = max - min;
        double p = 0;
        if (valueRange > 0) {
            p = range * ((v - min) / valueRange);
        }
        if (p < 0) {
            p = 0;
        }
        if (vertical) {
            // IE6 rounding behaves a little unstable, reduce one pixel so the
            // containing element (base) won't expand without limits
            p = range - p - (BrowserInfo.get().isIE6() ? 1 : 0);
        }
        final double pos = p;

        DOM.setStyleAttribute(handle, styleAttribute, (Math.round(pos)) + "px");

        // Update value
        this.value = new Double(v);
        setFeedbackValue(v);

        if (updateToServer) {
            updateValueToServer();
        }
    }

    @Override
    public void onBrowserEvent(Event event) {
        if (disabled || readonly) {
            return;
        }
        final Element targ = DOM.eventGetTarget(event);

        if (DOM.eventGetType(event) == Event.ONMOUSEWHEEL) {
            processMouseWheelEvent(event);
        } else if (dragging || targ == handle) {
            processHandleEvent(event);
        } else if (targ == smaller) {
            decreaseValue(true);
        } else if (targ == bigger) {
            increaseValue(true);
        } else if (DOM.eventGetType(event) == Event.MOUSEEVENTS) {
            processBaseEvent(event);
        } else if ((BrowserInfo.get().isGecko() && DOM.eventGetType(event) == Event.ONKEYPRESS)
                || (!BrowserInfo.get().isGecko() && DOM.eventGetType(event) == Event.ONKEYDOWN)) {

            if (handleNavigation(event.getKeyCode(), event.getCtrlKey(),
                    event.getShiftKey())) {

                feedbackPopup.show();

                delayedValueUpdater.trigger();

                DOM.eventPreventDefault(event);
                DOM.eventCancelBubble(event, true);
            }
        } else if (targ.equals(getElement())
                && DOM.eventGetType(event) == Event.ONFOCUS) {
            feedbackPopup.show();
        } else if (targ.equals(getElement())
                && DOM.eventGetType(event) == Event.ONBLUR) {
            feedbackPopup.hide();
        } else if (DOM.eventGetType(event) == Event.ONMOUSEDOWN) {
            feedbackPopup.show();
        }
        if(Util.isTouchEvent(event)) {
            event.preventDefault(); // avoid simulated events
            event.stopPropagation();
        }
    }

    private void processMouseWheelEvent(final Event event) {
        final int dir = DOM.eventGetMouseWheelVelocityY(event);

        if (dir < 0) {
            increaseValue(false);
        } else {
            decreaseValue(false);
        }

        delayedValueUpdater.trigger();

        DOM.eventPreventDefault(event);
        DOM.eventCancelBubble(event, true);
    }

    private void processHandleEvent(Event event) {
        switch (DOM.eventGetType(event)) {
        case Event.ONMOUSEDOWN:
        case Event.ONTOUCHSTART:
            if (!disabled && !readonly) {
                focus();
                feedbackPopup.show();
                dragging = true;
                DOM.setElementProperty(handle, "className", CLASSNAME
                        + "-handle " + CLASSNAME + "-handle-active");
                DOM.setCapture(getElement());
                DOM.eventPreventDefault(event); // prevent selecting text
                DOM.eventCancelBubble(event, true);
                event.stopPropagation();
                VConsole.log("Slider move start");
            }
            break;
        case Event.ONMOUSEMOVE:
        case Event.ONTOUCHMOVE:
            if (dragging) {
                VConsole.log("Slider move");
                setValueByEvent(event, false);
                updateFeedbackPosition();
                event.stopPropagation();
            }
            break;
        case Event.ONTOUCHEND:
            feedbackPopup.hide();
        case Event.ONMOUSEUP:
            // feedbackPopup.hide();
            VConsole.log("Slider move end");
            dragging = false;
            DOM.setElementProperty(handle, "className", CLASSNAME + "-handle");
            DOM.releaseCapture(getElement());
            setValueByEvent(event, true);
            event.stopPropagation();
            break;
        default:
            break;
        }
    }

    private void processBaseEvent(Event event) {
        if (DOM.eventGetType(event) == Event.ONMOUSEDOWN) {
            if (!disabled && !readonly && !dragging) {
                setValueByEvent(event, true);
                DOM.eventCancelBubble(event, true);
            }
        }
    }

    private void decreaseValue(boolean updateToServer) {
        setValue(new Double(value.doubleValue() - Math.pow(10, -resolution)),
                updateToServer);
    }

    private void increaseValue(boolean updateToServer) {
        setValue(new Double(value.doubleValue() + Math.pow(10, -resolution)),
                updateToServer);
    }

    private void setValueByEvent(Event event, boolean updateToServer) {
        double v = min; // Fallback to min

        final int coord = getEventPosition(event);

        final int handleSize, baseSize, baseOffset;
        if (vertical) {
            handleSize = handle.getOffsetHeight();
            baseSize = base.getOffsetHeight();
            baseOffset = base.getAbsoluteTop() - Window.getScrollTop()
                    - handleSize / 2;
        } else {
            handleSize = handle.getOffsetWidth();
            baseSize = base.getOffsetWidth();
            baseOffset = base.getAbsoluteLeft() - Window.getScrollLeft()
                    + handleSize / 2;
        }

        if (vertical) {
            v = ((baseSize - (coord - baseOffset)) / (double) (baseSize - handleSize))
                    * (max - min) + min;
        } else {
            v = ((coord - baseOffset) / (double) (baseSize - handleSize))
                    * (max - min) + min;
        }

        if (v < min) {
            v = min;
        } else if (v > max) {
            v = max;
        }

        setValue(v, updateToServer);
    }

    /**
     * TODO consider extracting touches support to an impl class specific for
     * webkit (only browser that really supports touches).
     * 
     * @param event
     * @return
     */
    protected int getEventPosition(Event event) {
        if (vertical) {
            return Util.getTouchOrMouseClientY(event);
        } else {
            return Util.getTouchOrMouseClientX(event);
        }
    }

    public void iLayout() {
        if (vertical) {
            setHeight();
        }
        // Update handle position
        setValue(value, false);
    }

    private void setHeight() {
        // Calculate decoration size
        DOM.setStyleAttribute(base, "height", "0");
        DOM.setStyleAttribute(base, "overflow", "hidden");
        int h = DOM.getElementPropertyInt(getElement(), "offsetHeight");
        if (h < MIN_SIZE) {
            h = MIN_SIZE;
        }
        DOM.setStyleAttribute(base, "height", h + "px");
        DOM.setStyleAttribute(base, "overflow", "");
    }

    private void updateValueToServer() {
        client.updateVariable(id, "value", value.doubleValue(), immediate);
    }

    /**
     * Handles the keyboard events handled by the Slider
     * 
     * @param event
     *            The keyboard event received
     * @return true iff the navigation event was handled
     */
    public boolean handleNavigation(int keycode, boolean ctrl, boolean shift) {

        // No support for ctrl moving
        if (ctrl) {
            return false;
        }

        if ((keycode == getNavigationUpKey() && vertical)
                || (keycode == getNavigationRightKey() && !vertical)) {
            if (shift) {
                for (int a = 0; a < acceleration; a++) {
                    increaseValue(false);
                }
                acceleration++;
            } else {
                increaseValue(false);
            }
            return true;
        } else if (keycode == getNavigationDownKey() && vertical
                || (keycode == getNavigationLeftKey() && !vertical)) {
            if (shift) {
                for (int a = 0; a < acceleration; a++) {
                    decreaseValue(false);
                }
                acceleration++;
            } else {
                decreaseValue(false);
            }
            return true;
        }

        return false;
    }

    /**
     * Get the key that increases the vertical slider. By default it is the up
     * arrow key but by overriding this you can change the key to whatever you
     * want.
     * 
     * @return The keycode of the key
     */
    protected int getNavigationUpKey() {
        return KeyCodes.KEY_UP;
    }

    /**
     * Get the key that decreases the vertical slider. By default it is the down
     * arrow key but by overriding this you can change the key to whatever you
     * want.
     * 
     * @return The keycode of the key
     */
    protected int getNavigationDownKey() {
        return KeyCodes.KEY_DOWN;
    }

    /**
     * Get the key that decreases the horizontal slider. By default it is the
     * left arrow key but by overriding this you can change the key to whatever
     * you want.
     * 
     * @return The keycode of the key
     */
    protected int getNavigationLeftKey() {
        return KeyCodes.KEY_LEFT;
    }

    /**
     * Get the key that increases the horizontal slider. By default it is the
     * right arrow key but by overriding this you can change the key to whatever
     * you want.
     * 
     * @return The keycode of the key
     */
    protected int getNavigationRightKey() {
        return KeyCodes.KEY_RIGHT;
    }
}
>>>>>>> 116cd1f2
<|MERGE_RESOLUTION|>--- conflicted
+++ resolved
@@ -1,4 +1,3 @@
-<<<<<<< HEAD
 /* 
 @VaadinApache2LicenseForJavaFiles@
  */
@@ -515,605 +514,4 @@
     public Widget getWidgetForPaintable() {
         return this;
     }
-}
-=======
-/* 
-@VaadinApache2LicenseForJavaFiles@
- */
-// 
-package com.vaadin.terminal.gwt.client.ui;
-
-import com.google.gwt.core.client.Scheduler;
-import com.google.gwt.core.client.Scheduler.ScheduledCommand;
-import com.google.gwt.event.dom.client.KeyCodes;
-import com.google.gwt.user.client.Command;
-import com.google.gwt.user.client.DOM;
-import com.google.gwt.user.client.Element;
-import com.google.gwt.user.client.Event;
-import com.google.gwt.user.client.Window;
-import com.google.gwt.user.client.ui.HTML;
-import com.vaadin.terminal.gwt.client.ApplicationConnection;
-import com.vaadin.terminal.gwt.client.BrowserInfo;
-import com.vaadin.terminal.gwt.client.ContainerResizedListener;
-import com.vaadin.terminal.gwt.client.Paintable;
-import com.vaadin.terminal.gwt.client.UIDL;
-import com.vaadin.terminal.gwt.client.Util;
-import com.vaadin.terminal.gwt.client.VConsole;
-
-public class VSlider extends SimpleFocusablePanel implements Paintable, Field,
-        ContainerResizedListener {
-
-    public static final String CLASSNAME = "v-slider";
-
-    /**
-     * Minimum size (width or height, depending on orientation) of the slider
-     * base.
-     */
-    private static final int MIN_SIZE = 50;
-
-    ApplicationConnection client;
-
-    String id;
-
-    private boolean immediate;
-    private boolean disabled;
-    private boolean readonly;
-    private boolean scrollbarStyle;
-
-    private int acceleration = 1;
-    private int handleSize;
-    private double min;
-    private double max;
-    private int resolution;
-    private Double value;
-    private boolean vertical;
-    private boolean arrows;
-
-    private final HTML feedback = new HTML("", false);
-    private final VOverlay feedbackPopup = new VOverlay(true, false, true) {
-        @Override
-        public void show() {
-            super.show();
-            updateFeedbackPosition();
-        }
-    };
-
-    /* DOM element for slider's base */
-    private final Element base;
-    private final int BASE_BORDER_WIDTH = 1;
-
-    /* DOM element for slider's handle */
-    private final Element handle;
-
-    /* DOM element for decrement arrow */
-    private final Element smaller;
-
-    /* DOM element for increment arrow */
-    private final Element bigger;
-
-    /* Temporary dragging/animation variables */
-    private boolean dragging = false;
-
-    private VLazyExecutor delayedValueUpdater = new VLazyExecutor(100,
-            new ScheduledCommand() {
-
-                public void execute() {
-                    updateValueToServer();
-                    acceleration = 1;
-                }
-            });
-
-    public VSlider() {
-        super();
-
-        base = DOM.createDiv();
-        handle = DOM.createDiv();
-        smaller = DOM.createDiv();
-        bigger = DOM.createDiv();
-
-        setStyleName(CLASSNAME);
-        DOM.setElementProperty(base, "className", CLASSNAME + "-base");
-        DOM.setElementProperty(handle, "className", CLASSNAME + "-handle");
-        DOM.setElementProperty(smaller, "className", CLASSNAME + "-smaller");
-        DOM.setElementProperty(bigger, "className", CLASSNAME + "-bigger");
-
-        DOM.appendChild(getElement(), bigger);
-        DOM.appendChild(getElement(), smaller);
-        DOM.appendChild(getElement(), base);
-        DOM.appendChild(base, handle);
-
-        // Hide initially
-        DOM.setStyleAttribute(smaller, "display", "none");
-        DOM.setStyleAttribute(bigger, "display", "none");
-        DOM.setStyleAttribute(handle, "visibility", "hidden");
-
-        sinkEvents(Event.MOUSEEVENTS | Event.ONMOUSEWHEEL | Event.KEYEVENTS
-                | Event.FOCUSEVENTS | Event.TOUCHEVENTS);
-
-        feedbackPopup.addStyleName(CLASSNAME + "-feedback");
-        feedbackPopup.setWidget(feedback);
-    }
-
-    public void updateFromUIDL(UIDL uidl, ApplicationConnection client) {
-
-        this.client = client;
-        id = uidl.getId();
-
-        // Ensure correct implementation
-        if (client.updateComponent(this, uidl, true)) {
-            return;
-        }
-
-        immediate = uidl.getBooleanAttribute("immediate");
-        disabled = uidl.getBooleanAttribute("disabled");
-        readonly = uidl.getBooleanAttribute("readonly");
-
-        vertical = uidl.hasAttribute("vertical");
-        arrows = uidl.hasAttribute("arrows");
-
-        String style = "";
-        if (uidl.hasAttribute("style")) {
-            style = uidl.getStringAttribute("style");
-        }
-
-        scrollbarStyle = style.indexOf("scrollbar") > -1;
-
-        if (arrows) {
-            DOM.setStyleAttribute(smaller, "display", "block");
-            DOM.setStyleAttribute(bigger, "display", "block");
-        }
-
-        if (vertical) {
-            addStyleName(CLASSNAME + "-vertical");
-        } else {
-            removeStyleName(CLASSNAME + "-vertical");
-        }
-
-        min = uidl.getDoubleAttribute("min");
-        max = uidl.getDoubleAttribute("max");
-        resolution = uidl.getIntAttribute("resolution");
-        value = new Double(uidl.getDoubleVariable("value"));
-
-        setFeedbackValue(value);
-
-        handleSize = uidl.getIntAttribute("hsize");
-
-        buildBase();
-
-        if (!vertical) {
-            // Draw handle with a delay to allow base to gain maximum width
-            Scheduler.get().scheduleDeferred(new Command() {
-                public void execute() {
-                    buildHandle();
-                    setValue(value, false);
-                }
-            });
-        } else {
-            buildHandle();
-            setValue(value, false);
-        }
-    }
-
-    private void setFeedbackValue(double value) {
-        String currentValue = "" + value;
-        if (resolution == 0) {
-            currentValue = "" + new Double(value).intValue();
-        }
-        feedback.setText(currentValue);
-    }
-
-    private void updateFeedbackPosition() {
-        if (vertical) {
-            feedbackPopup.setPopupPosition(
-                    DOM.getAbsoluteLeft(handle) + handle.getOffsetWidth(),
-                    DOM.getAbsoluteTop(handle) + handle.getOffsetHeight() / 2
-                            - feedbackPopup.getOffsetHeight() / 2);
-        } else {
-            feedbackPopup.setPopupPosition(
-                    DOM.getAbsoluteLeft(handle) + handle.getOffsetWidth() / 2
-                            - feedbackPopup.getOffsetWidth() / 2,
-                    DOM.getAbsoluteTop(handle)
-                            - feedbackPopup.getOffsetHeight());
-        }
-    }
-
-    private void buildBase() {
-        final String styleAttribute = vertical ? "height" : "width";
-        final String domProperty = vertical ? "offsetHeight" : "offsetWidth";
-
-        final Element p = DOM.getParent(getElement());
-        if (DOM.getElementPropertyInt(p, domProperty) > 50) {
-            if (vertical) {
-                setHeight();
-            } else {
-                DOM.setStyleAttribute(base, styleAttribute, "");
-            }
-        } else {
-            // Set minimum size and adjust after all components have
-            // (supposedly) been drawn completely.
-            DOM.setStyleAttribute(base, styleAttribute, MIN_SIZE + "px");
-            Scheduler.get().scheduleDeferred(new Command() {
-                public void execute() {
-                    final Element p = DOM.getParent(getElement());
-                    if (DOM.getElementPropertyInt(p, domProperty) > (MIN_SIZE + 5)) {
-                        if (vertical) {
-                            setHeight();
-                        } else {
-                            DOM.setStyleAttribute(base, styleAttribute, "");
-                        }
-                        // Ensure correct position
-                        setValue(value, false);
-                    }
-                }
-            });
-        }
-
-        // TODO attach listeners for focusing and arrow keys
-    }
-
-    private void buildHandle() {
-        final String styleAttribute = vertical ? "height" : "width";
-        final String handleAttribute = vertical ? "marginTop" : "marginLeft";
-        final String domProperty = vertical ? "offsetHeight" : "offsetWidth";
-
-        DOM.setStyleAttribute(handle, handleAttribute, "0");
-
-        if (scrollbarStyle) {
-            // Only stretch the handle if scrollbar style is set.
-            int s = (int) (Double.parseDouble(DOM.getElementProperty(base,
-                    domProperty)) / 100 * handleSize);
-            if (handleSize == -1) {
-                final int baseS = Integer.parseInt(DOM.getElementProperty(base,
-                        domProperty));
-                final double range = (max - min) * (resolution + 1) * 3;
-                s = (int) (baseS - range);
-            }
-            if (s < 3) {
-                s = 3;
-            }
-            DOM.setStyleAttribute(handle, styleAttribute, s + "px");
-        } else {
-            DOM.setStyleAttribute(handle, styleAttribute, "");
-        }
-
-        // Restore visibility
-        DOM.setStyleAttribute(handle, "visibility", "visible");
-
-    }
-
-    private void setValue(Double value, boolean updateToServer) {
-        if (value == null) {
-            return;
-        }
-
-        if (value < min) {
-            value = min;
-        } else if (value > max) {
-            value = max;
-        }
-
-        // Update handle position
-        final String styleAttribute = vertical ? "marginTop" : "marginLeft";
-        final String domProperty = vertical ? "offsetHeight" : "offsetWidth";
-        final int handleSize = Integer.parseInt(DOM.getElementProperty(handle,
-                domProperty));
-        final int baseSize = Integer.parseInt(DOM.getElementProperty(base,
-                domProperty)) - (2 * BASE_BORDER_WIDTH);
-
-        final int range = baseSize - handleSize;
-        double v = value.doubleValue();
-
-        // Round value to resolution
-        if (resolution > 0) {
-            v = Math.round(v * Math.pow(10, resolution));
-            v = v / Math.pow(10, resolution);
-        } else {
-            v = Math.round(v);
-        }
-        final double valueRange = max - min;
-        double p = 0;
-        if (valueRange > 0) {
-            p = range * ((v - min) / valueRange);
-        }
-        if (p < 0) {
-            p = 0;
-        }
-        if (vertical) {
-            // IE6 rounding behaves a little unstable, reduce one pixel so the
-            // containing element (base) won't expand without limits
-            p = range - p - (BrowserInfo.get().isIE6() ? 1 : 0);
-        }
-        final double pos = p;
-
-        DOM.setStyleAttribute(handle, styleAttribute, (Math.round(pos)) + "px");
-
-        // Update value
-        this.value = new Double(v);
-        setFeedbackValue(v);
-
-        if (updateToServer) {
-            updateValueToServer();
-        }
-    }
-
-    @Override
-    public void onBrowserEvent(Event event) {
-        if (disabled || readonly) {
-            return;
-        }
-        final Element targ = DOM.eventGetTarget(event);
-
-        if (DOM.eventGetType(event) == Event.ONMOUSEWHEEL) {
-            processMouseWheelEvent(event);
-        } else if (dragging || targ == handle) {
-            processHandleEvent(event);
-        } else if (targ == smaller) {
-            decreaseValue(true);
-        } else if (targ == bigger) {
-            increaseValue(true);
-        } else if (DOM.eventGetType(event) == Event.MOUSEEVENTS) {
-            processBaseEvent(event);
-        } else if ((BrowserInfo.get().isGecko() && DOM.eventGetType(event) == Event.ONKEYPRESS)
-                || (!BrowserInfo.get().isGecko() && DOM.eventGetType(event) == Event.ONKEYDOWN)) {
-
-            if (handleNavigation(event.getKeyCode(), event.getCtrlKey(),
-                    event.getShiftKey())) {
-
-                feedbackPopup.show();
-
-                delayedValueUpdater.trigger();
-
-                DOM.eventPreventDefault(event);
-                DOM.eventCancelBubble(event, true);
-            }
-        } else if (targ.equals(getElement())
-                && DOM.eventGetType(event) == Event.ONFOCUS) {
-            feedbackPopup.show();
-        } else if (targ.equals(getElement())
-                && DOM.eventGetType(event) == Event.ONBLUR) {
-            feedbackPopup.hide();
-        } else if (DOM.eventGetType(event) == Event.ONMOUSEDOWN) {
-            feedbackPopup.show();
-        }
-        if(Util.isTouchEvent(event)) {
-            event.preventDefault(); // avoid simulated events
-            event.stopPropagation();
-        }
-    }
-
-    private void processMouseWheelEvent(final Event event) {
-        final int dir = DOM.eventGetMouseWheelVelocityY(event);
-
-        if (dir < 0) {
-            increaseValue(false);
-        } else {
-            decreaseValue(false);
-        }
-
-        delayedValueUpdater.trigger();
-
-        DOM.eventPreventDefault(event);
-        DOM.eventCancelBubble(event, true);
-    }
-
-    private void processHandleEvent(Event event) {
-        switch (DOM.eventGetType(event)) {
-        case Event.ONMOUSEDOWN:
-        case Event.ONTOUCHSTART:
-            if (!disabled && !readonly) {
-                focus();
-                feedbackPopup.show();
-                dragging = true;
-                DOM.setElementProperty(handle, "className", CLASSNAME
-                        + "-handle " + CLASSNAME + "-handle-active");
-                DOM.setCapture(getElement());
-                DOM.eventPreventDefault(event); // prevent selecting text
-                DOM.eventCancelBubble(event, true);
-                event.stopPropagation();
-                VConsole.log("Slider move start");
-            }
-            break;
-        case Event.ONMOUSEMOVE:
-        case Event.ONTOUCHMOVE:
-            if (dragging) {
-                VConsole.log("Slider move");
-                setValueByEvent(event, false);
-                updateFeedbackPosition();
-                event.stopPropagation();
-            }
-            break;
-        case Event.ONTOUCHEND:
-            feedbackPopup.hide();
-        case Event.ONMOUSEUP:
-            // feedbackPopup.hide();
-            VConsole.log("Slider move end");
-            dragging = false;
-            DOM.setElementProperty(handle, "className", CLASSNAME + "-handle");
-            DOM.releaseCapture(getElement());
-            setValueByEvent(event, true);
-            event.stopPropagation();
-            break;
-        default:
-            break;
-        }
-    }
-
-    private void processBaseEvent(Event event) {
-        if (DOM.eventGetType(event) == Event.ONMOUSEDOWN) {
-            if (!disabled && !readonly && !dragging) {
-                setValueByEvent(event, true);
-                DOM.eventCancelBubble(event, true);
-            }
-        }
-    }
-
-    private void decreaseValue(boolean updateToServer) {
-        setValue(new Double(value.doubleValue() - Math.pow(10, -resolution)),
-                updateToServer);
-    }
-
-    private void increaseValue(boolean updateToServer) {
-        setValue(new Double(value.doubleValue() + Math.pow(10, -resolution)),
-                updateToServer);
-    }
-
-    private void setValueByEvent(Event event, boolean updateToServer) {
-        double v = min; // Fallback to min
-
-        final int coord = getEventPosition(event);
-
-        final int handleSize, baseSize, baseOffset;
-        if (vertical) {
-            handleSize = handle.getOffsetHeight();
-            baseSize = base.getOffsetHeight();
-            baseOffset = base.getAbsoluteTop() - Window.getScrollTop()
-                    - handleSize / 2;
-        } else {
-            handleSize = handle.getOffsetWidth();
-            baseSize = base.getOffsetWidth();
-            baseOffset = base.getAbsoluteLeft() - Window.getScrollLeft()
-                    + handleSize / 2;
-        }
-
-        if (vertical) {
-            v = ((baseSize - (coord - baseOffset)) / (double) (baseSize - handleSize))
-                    * (max - min) + min;
-        } else {
-            v = ((coord - baseOffset) / (double) (baseSize - handleSize))
-                    * (max - min) + min;
-        }
-
-        if (v < min) {
-            v = min;
-        } else if (v > max) {
-            v = max;
-        }
-
-        setValue(v, updateToServer);
-    }
-
-    /**
-     * TODO consider extracting touches support to an impl class specific for
-     * webkit (only browser that really supports touches).
-     * 
-     * @param event
-     * @return
-     */
-    protected int getEventPosition(Event event) {
-        if (vertical) {
-            return Util.getTouchOrMouseClientY(event);
-        } else {
-            return Util.getTouchOrMouseClientX(event);
-        }
-    }
-
-    public void iLayout() {
-        if (vertical) {
-            setHeight();
-        }
-        // Update handle position
-        setValue(value, false);
-    }
-
-    private void setHeight() {
-        // Calculate decoration size
-        DOM.setStyleAttribute(base, "height", "0");
-        DOM.setStyleAttribute(base, "overflow", "hidden");
-        int h = DOM.getElementPropertyInt(getElement(), "offsetHeight");
-        if (h < MIN_SIZE) {
-            h = MIN_SIZE;
-        }
-        DOM.setStyleAttribute(base, "height", h + "px");
-        DOM.setStyleAttribute(base, "overflow", "");
-    }
-
-    private void updateValueToServer() {
-        client.updateVariable(id, "value", value.doubleValue(), immediate);
-    }
-
-    /**
-     * Handles the keyboard events handled by the Slider
-     * 
-     * @param event
-     *            The keyboard event received
-     * @return true iff the navigation event was handled
-     */
-    public boolean handleNavigation(int keycode, boolean ctrl, boolean shift) {
-
-        // No support for ctrl moving
-        if (ctrl) {
-            return false;
-        }
-
-        if ((keycode == getNavigationUpKey() && vertical)
-                || (keycode == getNavigationRightKey() && !vertical)) {
-            if (shift) {
-                for (int a = 0; a < acceleration; a++) {
-                    increaseValue(false);
-                }
-                acceleration++;
-            } else {
-                increaseValue(false);
-            }
-            return true;
-        } else if (keycode == getNavigationDownKey() && vertical
-                || (keycode == getNavigationLeftKey() && !vertical)) {
-            if (shift) {
-                for (int a = 0; a < acceleration; a++) {
-                    decreaseValue(false);
-                }
-                acceleration++;
-            } else {
-                decreaseValue(false);
-            }
-            return true;
-        }
-
-        return false;
-    }
-
-    /**
-     * Get the key that increases the vertical slider. By default it is the up
-     * arrow key but by overriding this you can change the key to whatever you
-     * want.
-     * 
-     * @return The keycode of the key
-     */
-    protected int getNavigationUpKey() {
-        return KeyCodes.KEY_UP;
-    }
-
-    /**
-     * Get the key that decreases the vertical slider. By default it is the down
-     * arrow key but by overriding this you can change the key to whatever you
-     * want.
-     * 
-     * @return The keycode of the key
-     */
-    protected int getNavigationDownKey() {
-        return KeyCodes.KEY_DOWN;
-    }
-
-    /**
-     * Get the key that decreases the horizontal slider. By default it is the
-     * left arrow key but by overriding this you can change the key to whatever
-     * you want.
-     * 
-     * @return The keycode of the key
-     */
-    protected int getNavigationLeftKey() {
-        return KeyCodes.KEY_LEFT;
-    }
-
-    /**
-     * Get the key that increases the horizontal slider. By default it is the
-     * right arrow key but by overriding this you can change the key to whatever
-     * you want.
-     * 
-     * @return The keycode of the key
-     */
-    protected int getNavigationRightKey() {
-        return KeyCodes.KEY_RIGHT;
-    }
-}
->>>>>>> 116cd1f2
+}