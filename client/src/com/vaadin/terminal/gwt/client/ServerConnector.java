--- conflicted
+++ resolved
@@ -86,15 +86,6 @@
     public HandlerRegistration addStateChangeHandler(StateChangeHandler handler);
 
     /**
-<<<<<<< HEAD
-     * Removes the specified StateChangeHandler from this connector. The handler
-     * will no longer be notified of the state is updated by the server.
-     * 
-     * @param handler
-     *            The handler that should be removed.
-     */
-    public void removeStateChangeHandler(StateChangeHandler handler);
-=======
      * Adds a handler that is called whenever the given part of the state has
      * been updated by the server.
      * 
@@ -108,7 +99,6 @@
      */
     public HandlerRegistration addStateChangeHandler(String propertyName,
             StateChangeHandler handler);
->>>>>>> c9689846
 
     /**
      * Sends the given event to all registered handlers.
