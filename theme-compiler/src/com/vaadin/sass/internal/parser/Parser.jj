--- conflicted
+++ resolved
@@ -1663,19 +1663,19 @@
 }
 
 JAVACODE
-boolean checkMixinForNonOptionalArguments(VariableNode arg, boolean hasNonOptionalArguments)
+boolean checkMixinForNonOptionalArguments(VariableNode arg, boolean hasNonOptionalArguments) {
 	boolean currentArgHasArguments = arg.getExpr() != null && arg.getExpr().getLexicalUnitType() == LexicalUnitImpl.SCSS_VARIABLE && arg.getExpr().getNextLexicalUnit() != null;
-  
-	if(currentArgHasArguments)
+  +	if(currentArgHasArguments) 	{
-		if(hasNonOptionalArguments)
-		{
+		if(hasNonOptionalArguments)+		{ 			throw new ParseException("Sass Error: Required argument $"+ arg.getName() +" must come before any optional arguments.");
 		}
 		return hasNonOptionalArguments;
-	}else
-	{
+	}else+	{ 	return true;
 	}
 }
@@ -1691,12 +1691,12 @@
 {
     name=variableName() (< COLON > (< S >)*
 
-    (
-      first = nonVariableTerm(null)
+    (+      first = nonVariableTerm(null)       {
-        prev = first;
+        prev = first;       }
-	  (LOOKAHEAD(3)(< COMMA >(< S >)*)? prev = nonVariableTerm(prev))*
+	  (LOOKAHEAD(3)(< COMMA >(< S >)*)? prev = nonVariableTerm(prev))* 	)
 	| (variable = < VARIABLE >{ first = LexicalUnitImpl.createVariable(token.beginLine, token.beginColumn,
                  prev, variable.image);}
@@ -1734,11 +1734,7 @@
     (<S>)*
     (name = property()|name = variableName(){ name = "$"+name;}
          |(name = functionName() 
-<<<<<<< HEAD
-           args = argValuelist()) <RPARAN> (<S>)*)
-=======
            args = argValuelist()) <RPARAN>(<S>)*)
->>>>>>> a3aa6cc9
     ((";"(<S>)*)+
            {documentHandler.includeDirective(name, args);}
     | <LBRACE> (<S>)* {documentHandler.startIncludeContentBlock(name, args);}
@@ -1888,65 +1884,65 @@
 	{
 	        t = getToken(1);
 		String s = t.image;
-		if(t.kind == VARIABLE||t.kind == IDENT)
+		if(t.kind == VARIABLE||t.kind == IDENT) 		{
 		  list += s;
-		}else if(s.toLowerCase().equals("auto")||s.toLowerCase().equals("space")||s.toLowerCase().equals("comma"))
+		}else if(s.toLowerCase().equals("auto")||s.toLowerCase().equals("space")||s.toLowerCase().equals("comma")) 		{
 			int i = 2;
 			Token temp = getToken(i);
 			boolean isLast = true;
 			while(temp.kind != SEMICOLON)
-			{
+			{ 				if(temp.kind != RPARAN || temp.kind != S)
-				{
-				  isLast = false;
+				{+				  isLast = false; 				}
 				i++;
 				temp = getToken(i);
 			}
 
-		  	if(isLast)
-		  	{
+		  	if(isLast)+		  	{ 			return list;
 			}
-		}
-		else if(t.kind == STRING)
-		{
+		}+		else if(t.kind == STRING)+		{ 			list += s.substring(1,s.length()).substring(0,s.length()-2);
 			
-		}else if(t.kind == LPARAN)
-		{
+		}else if(t.kind == LPARAN)+		{ 			nesting++;
-			if(nesting > nest+1)
-			{
+			if(nesting > nest+1)+			{ 				throw new CSSParseException("Only one ( ) pair per parameter allowed", getLocator());
 			}
-		}else if(t.kind == RPARAN)
-		{
+		}else if(t.kind == RPARAN)+		{ 			nesting--;
-			if(nesting == 0)
+			if(nesting == 0) 			{
 				return list;
 			}
-		} else if(t.kind == COMMA)
+		} else if(t.kind == COMMA) 		{
-			if(nesting == nest)
+			if(nesting == nest) 			{
-			  return list;
-			}else
+			  return list;+			}else 			{
-			  list += ",";
+			  list += ","; 			}
 			  
-		}else if(t.kind == S)
+		}else if(t.kind == S) 		{
-		  list += " ";
-		} else if(t.kind == LBRACE)
+		  list += " ";+		} else if(t.kind == LBRACE) 		{
-		  throw new CSSParseException("Invalid token,'{' found", getLocator());
+		  throw new CSSParseException("Invalid token,'{' found", getLocator()); 		}
-		
+		 		getNextToken();
 	}
 }
@@ -2339,19 +2335,19 @@
       }
 }
 
-LexicalUnitImpl variableTerm(LexicalUnitImpl prev) :
+LexicalUnitImpl variableTerm(LexicalUnitImpl prev) : {
   LexicalUnitImpl result = null;
-  String varName = "";
-}
+  String varName = "";+} {
   varName = variableName()
          {result = LexicalUnitImpl.createVariable(token.beginLine, token.beginColumn,
-                 prev, varName); return result;}
-}
-
-LexicalUnitImpl nonVariableTerm(LexicalUnitImpl prev) :
-{
+                 prev, varName); return result;}+}
+
+LexicalUnitImpl nonVariableTerm(LexicalUnitImpl prev) :+{ LexicalUnitImpl result = null;
   Token n = null;
   char op = ' ';
@@ -2475,8 +2471,8 @@
 	| result=unicode(prev)
          ) ) ( <S> )*
   {
-    return result;
-  }
+    return result;+  } }
 
 /**
